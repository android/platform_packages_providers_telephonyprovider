--- conflicted
+++ resolved
@@ -2033,20 +2033,10 @@
                     return null;
                 }
                 if (DBG) log("subIdString = " + subIdString + " subId = " + subId);
-<<<<<<< HEAD
-                qb.appendWhere(NUMERIC + " = '" + mTelephonyManager.getSimOperator(subId) + "'");
-                qb.appendWhere(" AND " + NOT_OWNED_BY_DPC);
-                // FIXME alter the selection to pass subId
-                // selection = selection + "and subId = "
-                break;
-            }
-            // URL_TELEPHONY behavior should be a subset of URL_TELEPHONY_USING_SUBID
-=======
                 constraints.add(NUMERIC + " = '" + mTelephonyManager.getSimOperator(subId) + "'");
                 constraints.add(SUBSCRIPTION_ID + "=" + subIdString);
             }
             // intentional fall through from above case
->>>>>>> 176f0553
             case URL_TELEPHONY: {
                 constraints.add(NOT_OWNED_BY_DPC);
                 break;
@@ -2065,26 +2055,16 @@
             }
             //intentional fall through from above case
             case URL_CURRENT: {
-<<<<<<< HEAD
-                qb.appendWhere("current IS NOT NULL");
-                qb.appendWhere(" AND " + NOT_OWNED_BY_DPC);
-=======
                 constraints.add("current IS NOT NULL");
                 constraints.add(NOT_OWNED_BY_DPC);
->>>>>>> 176f0553
                 // do not ignore the selection since MMS may use it.
                 //selection = null;
                 break;
             }
 
             case URL_ID: {
-<<<<<<< HEAD
-                qb.appendWhere("_id = " + url.getPathSegments().get(1));
-                qb.appendWhere(" AND " + NOT_OWNED_BY_DPC);
-=======
                 constraints.add("_id = " + url.getPathSegments().get(1));
                 constraints.add(NOT_OWNED_BY_DPC);
->>>>>>> 176f0553
                 break;
             }
 
