--- conflicted
+++ resolved
@@ -380,10 +380,7 @@
                 + SubscriptionManager.WFC_IMS_ROAMING_MODE + " INTEGER DEFAULT -1,"
                 + SubscriptionManager.WFC_IMS_ROAMING_ENABLED + " INTEGER DEFAULT -1,"
                 + SubscriptionManager.IS_OPPORTUNISTIC + " INTEGER DEFAULT 0,"
-<<<<<<< HEAD
-=======
                 + SubscriptionManager.PARENT_SUB_ID + " INTEGER DEFAULT -1,"
->>>>>>> b659e1be
                 + SubscriptionManager.GROUP_UUID + " TEXT"
                 + ");";
     }
@@ -1151,11 +1148,6 @@
 
             if (oldVersion < (30 << 16 | 6)) {
                 try {
-<<<<<<< HEAD
-                    db.execSQL("ALTER TABLE " + SIMINFO_TABLE + " DROP COLUMN "
-                            + SubscriptionManager.PARENT_SUB_ID);
-=======
->>>>>>> b659e1be
                     // Try to update the siminfo table. It might not be there.
                     db.execSQL("ALTER TABLE " + SIMINFO_TABLE + " ADD COLUMN "
                             + SubscriptionManager.GROUP_UUID + " TEXT;");
