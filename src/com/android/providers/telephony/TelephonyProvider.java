--- conflicted
+++ resolved
@@ -327,36 +327,7 @@
 
         private void createSimInfoTable(SQLiteDatabase db) {
             if (DBG) log("dbh.createSimInfoTable:+");
-<<<<<<< HEAD
-            db.execSQL("CREATE TABLE " + SIMINFO_TABLE + "("
-                    + SubscriptionManager.UNIQUE_KEY_SUBSCRIPTION_ID + " INTEGER PRIMARY KEY AUTOINCREMENT,"
-                    + SubscriptionManager.ICC_ID + " TEXT NOT NULL,"
-                    + SubscriptionManager.SIM_SLOT_INDEX + " INTEGER DEFAULT " + SubscriptionManager.SIM_NOT_INSERTED + ","
-                    + SubscriptionManager.DISPLAY_NAME + " TEXT,"
-                    + SubscriptionManager.CARRIER_NAME + " TEXT,"
-                    + SubscriptionManager.NAME_SOURCE + " INTEGER DEFAULT " + SubscriptionManager.NAME_SOURCE_DEFAULT_SOURCE + ","
-                    + SubscriptionManager.COLOR + " INTEGER DEFAULT " + SubscriptionManager.COLOR_DEFAULT + ","
-                    + SubscriptionManager.NUMBER + " TEXT,"
-                    + SubscriptionManager.DISPLAY_NUMBER_FORMAT + " INTEGER NOT NULL DEFAULT " + SubscriptionManager.DISPLAY_NUMBER_DEFAULT + ","
-                    + SubscriptionManager.DATA_ROAMING + " INTEGER DEFAULT " + SubscriptionManager.DATA_ROAMING_DEFAULT + ","
-                    + SubscriptionManager.MCC + " INTEGER DEFAULT 0,"
-                    + SubscriptionManager.MNC + " INTEGER DEFAULT 0,"
-                    + SubscriptionManager.CB_EXTREME_THREAT_ALERT + " INTEGER DEFAULT 1,"
-                    + SubscriptionManager.CB_SEVERE_THREAT_ALERT + " INTEGER DEFAULT 1,"
-                    + SubscriptionManager.CB_AMBER_ALERT + " INTEGER DEFAULT 1,"
-                    + SubscriptionManager.CB_EMERGENCY_ALERT + " INTEGER DEFAULT 1,"
-                    + SubscriptionManager.CB_ALERT_SOUND_DURATION + " INTEGER DEFAULT 4,"
-                    + SubscriptionManager.CB_ALERT_REMINDER_INTERVAL + " INTEGER DEFAULT 0,"
-                    + SubscriptionManager.CB_ALERT_VIBRATE + " INTEGER DEFAULT 1,"
-                    + SubscriptionManager.CB_ALERT_SPEECH + " INTEGER DEFAULT 1,"
-                    + SubscriptionManager.CB_ETWS_TEST_ALERT + " INTEGER DEFAULT 0,"
-                    + SubscriptionManager.CB_CHANNEL_50_ALERT + " INTEGER DEFAULT 1,"
-                    + SubscriptionManager.CB_CMAS_TEST_ALERT + " INTEGER DEFAULT 0,"
-                    + SubscriptionManager.CB_OPT_OUT_DIALOG + " INTEGER DEFAULT 1"
-                    + ");");
-=======
             db.execSQL(CREATE_SIMINFO_TABLE_STRING);
->>>>>>> 9cd6f0c9
             if (DBG) log("dbh.createSimInfoTable:-");
         }
 
