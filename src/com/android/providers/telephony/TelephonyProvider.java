--- conflicted
+++ resolved
@@ -123,7 +123,7 @@
     private static final boolean DBG = true;
     private static final boolean VDBG = false; // STOPSHIP if true
 
-    private static final int DATABASE_VERSION = 22 << 16;
+    private static final int DATABASE_VERSION = 23 << 16;
     private static final int URL_UNKNOWN = 0;
     private static final int URL_TELEPHONY = 1;
     private static final int URL_CURRENT = 2;
@@ -911,7 +911,6 @@
             }
             if (oldVersion < (22 << 16 | 6)) {
                 try {
-<<<<<<< HEAD
                     // Try to update the siminfo table. It might not be there.
                     db.execSQL("ALTER TABLE " + SIMINFO_TABLE + " ADD COLUMN "
                             + SubscriptionManager.ENHANCED_4G_MODE_ENABLED
@@ -926,10 +925,6 @@
                             + SubscriptionManager.WFC_IMS_ROAMING_MODE + " INTEGER DEFAULT -1;");
                     db.execSQL("ALTER TABLE " + SIMINFO_TABLE + " ADD COLUMN "
                             + SubscriptionManager.WFC_IMS_ROAMING_ENABLED + " INTEGER DEFAULT -1;");
-=======
-                    db.execSQL("ALTER TABLE " + CARRIERS_TABLE + " ADD COLUMN " +
-                            OWNED_BY + " INTEGER DEFAULT " + OWNED_BY_OTHERS + ";");
->>>>>>> be5b1f49
                 } catch (SQLiteException e) {
                     if (DBG) {
                         log("onUpgrade skipping " + CARRIERS_TABLE + " upgrade. " +
@@ -938,10 +933,18 @@
                 }
                 oldVersion = 22 << 16 | 6;
             }
-<<<<<<< HEAD
-
-=======
->>>>>>> be5b1f49
+            if (oldVersion < (23 << 16 | 6)) {
+                try {
+                    db.execSQL("ALTER TABLE " + CARRIERS_TABLE + " ADD COLUMN " +
+                            OWNED_BY + " INTEGER DEFAULT " + OWNED_BY_OTHERS + ";");
+                } catch (SQLiteException e) {
+                    if (DBG) {
+                        log("onUpgrade skipping " + CARRIERS_TABLE + " upgrade. " +
+                                "The table will get created in onOpen.");
+                    }
+                }
+                oldVersion = 23 << 16 | 6;
+            }
             if (DBG) {
                 log("dbh.onUpgrade:- db=" + db + " oldV=" + oldVersion + " newV=" + newVersion);
             }
