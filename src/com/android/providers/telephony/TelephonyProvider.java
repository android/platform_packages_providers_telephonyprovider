--- conflicted
+++ resolved
@@ -137,12 +137,8 @@
 import java.util.List;
 import java.util.Locale;
 import java.util.Map;
-<<<<<<< HEAD
 import java.util.Set;
 import java.util.zip.CRC32;
-=======
-import java.util.function.Consumer;
->>>>>>> 7324b69d
 
 public class TelephonyProvider extends ContentProvider
 {
@@ -2967,8 +2963,6 @@
             qb.appendWhere(TextUtils.join(" AND ", constraints));
         }
 
-<<<<<<< HEAD
-=======
         if (match != URL_SIMINFO) {
             // Determine if we need to do a check for fields in the selection
             boolean selectionContainsSensitiveFields;
@@ -3006,7 +3000,6 @@
             }
         }
 
->>>>>>> 7324b69d
         SQLiteDatabase db = getReadableDatabase();
         Cursor ret = null;
         try {
@@ -3032,7 +3025,6 @@
         return ret;
     }
 
-<<<<<<< HEAD
     private void checkQueryPermission(int match, String[] projectionIn) {
         if (match != URL_SIMINFO) {
             if (projectionIn != null) {
@@ -3140,7 +3132,8 @@
             if (DBG) log("APN no match");
             return new MatrixCursor(coulmnNames);
         }
-=======
+    }
+
     private boolean containsSensitiveFields(String sqlStatement) {
         try {
             SqlTokenFinder.findTokens(sqlStatement, s -> {
@@ -3154,7 +3147,6 @@
             return true;
         }
         return false;
->>>>>>> 7324b69d
     }
 
     @Override
