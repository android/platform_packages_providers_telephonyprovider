/*
 * Copyright (C) 2008 The Android Open Source Project
 *
 * Licensed under the Apache License, Version 2.0 (the "License");
 * you may not use this file except in compliance with the License.
 * You may obtain a copy of the License at
 *
 *      http://www.apache.org/licenses/LICENSE-2.0
 *
 * Unless required by applicable law or agreed to in writing, software
 * distributed under the License is distributed on an "AS IS" BASIS,
 * WITHOUT WARRANTIES OR CONDITIONS OF ANY KIND, either express or implied.
 * See the License for the specific language governing permissions and
 * limitations under the License.
 */

package com.android.providers.telephony;

import android.content.BroadcastReceiver;
import android.content.ContentValues;
import android.content.Context;
import android.content.Intent;
import android.content.IntentFilter;
import android.database.Cursor;
import android.database.sqlite.SQLiteDatabase;
import android.database.sqlite.SQLiteOpenHelper;
import android.os.storage.StorageManager;
import android.provider.BaseColumns;
import android.provider.Telephony;
import android.provider.Telephony.Mms;
import android.provider.Telephony.Mms.Addr;
import android.provider.Telephony.Mms.Part;
import android.provider.Telephony.Mms.Rate;
import android.provider.Telephony.MmsSms;
import android.provider.Telephony.MmsSms.PendingMessages;
import android.provider.Telephony.Sms;
import android.provider.Telephony.Threads;
import android.telephony.SubscriptionManager;
import android.util.Log;

import com.google.android.mms.pdu.EncodedStringValue;
import com.google.android.mms.pdu.PduHeaders;

import java.io.File;
import java.io.FileInputStream;
import java.io.IOException;
import java.io.InputStream;
import java.util.ArrayList;
import java.util.HashSet;
import java.util.Iterator;

/**
 * A {@link SQLiteOpenHelper} that handles DB management of SMS and MMS tables.
 *
 * From N, SMS and MMS tables are split into two groups with different levels of encryption.
 *   - the raw table, which lives inside DE(Device Encrypted) storage.
 *   - all other tables, which lives under CE(Credential Encrypted) storage.
 *
 * All tables are created by this class in the same database that can live either in DE or CE
 * storage. But not all tables in the same database should be used. Only DE tables should be used
 * in the database created in DE and only CE tables should be used in the database created in CE.
 * The only exception is a non-FBE device migrating from M to N, in which case the DE and CE tables
 * will actually live inside the same storage/database.
 *
 * This class provides methods to create instances that manage databases in different storage.
 * It's the responsibility of the clients of this class to make sure the right instance is
 * used to access tables that are supposed to live inside the intended storage.
 */
public class MmsSmsDatabaseHelper extends SQLiteOpenHelper {
    private static final String TAG = "MmsSmsDatabaseHelper";

    private static final String SMS_UPDATE_THREAD_READ_BODY =
                        "  UPDATE threads SET read = " +
                        "    CASE (SELECT COUNT(*)" +
                        "          FROM sms" +
                        "          WHERE " + Sms.READ + " = 0" +
                        "            AND " + Sms.THREAD_ID + " = threads._id)" +
                        "      WHEN 0 THEN 1" +
                        "      ELSE 0" +
                        "    END" +
                        "  WHERE threads._id = new." + Sms.THREAD_ID + "; ";

    private static final String UPDATE_THREAD_COUNT_ON_NEW =
                        "  UPDATE threads SET message_count = " +
                        "     (SELECT COUNT(sms._id) FROM sms LEFT JOIN threads " +
                        "      ON threads._id = " + Sms.THREAD_ID +
                        "      WHERE " + Sms.THREAD_ID + " = new.thread_id" +
                        "        AND sms." + Sms.TYPE + " != 3) + " +
                        "     (SELECT COUNT(pdu._id) FROM pdu LEFT JOIN threads " +
                        "      ON threads._id = " + Mms.THREAD_ID +
                        "      WHERE " + Mms.THREAD_ID + " = new.thread_id" +
                        "        AND (m_type=132 OR m_type=130 OR m_type=128)" +
                        "        AND " + Mms.MESSAGE_BOX + " != 3) " +
                        "  WHERE threads._id = new.thread_id; ";

    private static final String UPDATE_THREAD_COUNT_ON_OLD =
                        "  UPDATE threads SET message_count = " +
                        "     (SELECT COUNT(sms._id) FROM sms LEFT JOIN threads " +
                        "      ON threads._id = " + Sms.THREAD_ID +
                        "      WHERE " + Sms.THREAD_ID + " = old.thread_id" +
                        "        AND sms." + Sms.TYPE + " != 3) + " +
                        "     (SELECT COUNT(pdu._id) FROM pdu LEFT JOIN threads " +
                        "      ON threads._id = " + Mms.THREAD_ID +
                        "      WHERE " + Mms.THREAD_ID + " = old.thread_id" +
                        "        AND (m_type=132 OR m_type=130 OR m_type=128)" +
                        "        AND " + Mms.MESSAGE_BOX + " != 3) " +
                        "  WHERE threads._id = old.thread_id; ";

    private static final String SMS_UPDATE_THREAD_DATE_SNIPPET_COUNT_ON_UPDATE =
                        "BEGIN" +
                        "  UPDATE threads SET" +
                        "    date = (strftime('%s','now') * 1000), " +
                        "    snippet = new." + Sms.BODY + ", " +
                        "    snippet_cs = 0" +
                        "  WHERE threads._id = new." + Sms.THREAD_ID + "; " +
                        UPDATE_THREAD_COUNT_ON_NEW +
                        SMS_UPDATE_THREAD_READ_BODY +
                        "END;";

    private static final String PDU_UPDATE_THREAD_CONSTRAINTS =
                        "  WHEN new." + Mms.MESSAGE_TYPE + "=" +
                        PduHeaders.MESSAGE_TYPE_RETRIEVE_CONF +
                        "    OR new." + Mms.MESSAGE_TYPE + "=" +
                        PduHeaders.MESSAGE_TYPE_NOTIFICATION_IND +
                        "    OR new." + Mms.MESSAGE_TYPE + "=" +
                        PduHeaders.MESSAGE_TYPE_SEND_REQ + " ";

    // When looking in the pdu table for unread messages, only count messages that
    // are displayed to the user. The constants are defined in PduHeaders and could be used
    // here, but the string "(m_type=132 OR m_type=130 OR m_type=128)" is used throughout this
    // file and so it is used here to be consistent.
    //     m_type=128   = MESSAGE_TYPE_SEND_REQ
    //     m_type=130   = MESSAGE_TYPE_NOTIFICATION_IND
    //     m_type=132   = MESSAGE_TYPE_RETRIEVE_CONF
    private static final String PDU_UPDATE_THREAD_READ_BODY =
                        "  UPDATE threads SET read = " +
                        "    CASE (SELECT COUNT(*)" +
                        "          FROM " + MmsProvider.TABLE_PDU +
                        "          WHERE " + Mms.READ + " = 0" +
                        "            AND " + Mms.THREAD_ID + " = threads._id " +
                        "            AND (m_type=132 OR m_type=130 OR m_type=128)) " +
                        "      WHEN 0 THEN 1" +
                        "      ELSE 0" +
                        "    END" +
                        "  WHERE threads._id = new." + Mms.THREAD_ID + "; ";

    private static final String PDU_UPDATE_THREAD_DATE_SNIPPET_COUNT_ON_UPDATE =
                        "BEGIN" +
                        "  UPDATE threads SET" +
                        "    date = (strftime('%s','now') * 1000), " +
                        "    snippet = new." + Mms.SUBJECT + ", " +
                        "    snippet_cs = new." + Mms.SUBJECT_CHARSET +
                        "  WHERE threads._id = new." + Mms.THREAD_ID + "; " +
                        UPDATE_THREAD_COUNT_ON_NEW +
                        PDU_UPDATE_THREAD_READ_BODY +
                        "END;";

    private static final String UPDATE_THREAD_SNIPPET_SNIPPET_CS_ON_DELETE =
                        "  UPDATE threads SET snippet = " +
                        "   (SELECT snippet FROM" +
                        "     (SELECT date * 1000 AS date, sub AS snippet, thread_id FROM pdu" +
                        "      UNION SELECT date, body AS snippet, thread_id FROM sms)" +
                        "    WHERE thread_id = OLD.thread_id ORDER BY date DESC LIMIT 1) " +
                        "  WHERE threads._id = OLD.thread_id; " +
                        "  UPDATE threads SET snippet_cs = " +
                        "   (SELECT snippet_cs FROM" +
                        "     (SELECT date * 1000 AS date, sub_cs AS snippet_cs, thread_id FROM pdu" +
                        "      UNION SELECT date, 0 AS snippet_cs, thread_id FROM sms)" +
                        "    WHERE thread_id = OLD.thread_id ORDER BY date DESC LIMIT 1) " +
                        "  WHERE threads._id = OLD.thread_id; ";


    // When a part is inserted, if it is not text/plain or application/smil
    // (which both can exist with text-only MMSes), then there is an attachment.
    // Set has_attachment=1 in the threads table for the thread in question.
    private static final String PART_UPDATE_THREADS_ON_INSERT_TRIGGER =
                        "CREATE TRIGGER update_threads_on_insert_part " +
                        " AFTER INSERT ON part " +
                        " WHEN new.ct != 'text/plain' AND new.ct != 'application/smil' " +
                        " BEGIN " +
                        "  UPDATE threads SET has_attachment=1 WHERE _id IN " +
                        "   (SELECT pdu.thread_id FROM part JOIN pdu ON pdu._id=part.mid " +
                        "     WHERE part._id=new._id LIMIT 1); " +
                        " END";

    // When the 'mid' column in the part table is updated, we need to run the trigger to update
    // the threads table's has_attachment column, if the part is an attachment.
    private static final String PART_UPDATE_THREADS_ON_UPDATE_TRIGGER =
                        "CREATE TRIGGER update_threads_on_update_part " +
                        " AFTER UPDATE of " + Part.MSG_ID + " ON part " +
                        " WHEN new.ct != 'text/plain' AND new.ct != 'application/smil' " +
                        " BEGIN " +
                        "  UPDATE threads SET has_attachment=1 WHERE _id IN " +
                        "   (SELECT pdu.thread_id FROM part JOIN pdu ON pdu._id=part.mid " +
                        "     WHERE part._id=new._id LIMIT 1); " +
                        " END";


    // When a part is deleted (with the same non-text/SMIL constraint as when
    // we set has_attachment), update the threads table for all threads.
    // Unfortunately we cannot update only the thread that the part was
    // attached to, as it is possible that the part has been orphaned and
    // the message it was attached to is already gone.
    private static final String PART_UPDATE_THREADS_ON_DELETE_TRIGGER =
                        "CREATE TRIGGER update_threads_on_delete_part " +
                        " AFTER DELETE ON part " +
                        " WHEN old.ct != 'text/plain' AND old.ct != 'application/smil' " +
                        " BEGIN " +
                        "  UPDATE threads SET has_attachment = " +
                        "   CASE " +
                        "    (SELECT COUNT(*) FROM part JOIN pdu " +
                        "     WHERE pdu.thread_id = threads._id " +
                        "     AND part.ct != 'text/plain' AND part.ct != 'application/smil' " +
                        "     AND part.mid = pdu._id)" +
                        "   WHEN 0 THEN 0 " +
                        "   ELSE 1 " +
                        "   END; " +
                        " END";

    // When the 'thread_id' column in the pdu table is updated, we need to run the trigger to update
    // the threads table's has_attachment column, if the message has an attachment in 'part' table
    private static final String PDU_UPDATE_THREADS_ON_UPDATE_TRIGGER =
                        "CREATE TRIGGER update_threads_on_update_pdu " +
                        " AFTER UPDATE of thread_id ON pdu " +
                        " BEGIN " +
                        "  UPDATE threads SET has_attachment=1 WHERE _id IN " +
                        "   (SELECT pdu.thread_id FROM part JOIN pdu " +
                        "     WHERE part.ct != 'text/plain' AND part.ct != 'application/smil' " +
                        "     AND part.mid = pdu._id);" +
                        " END";

    private static MmsSmsDatabaseHelper sDeInstance = null;
    private static MmsSmsDatabaseHelper sCeInstance = null;

    private static final String[] BIND_ARGS_NONE = new String[0];

    private static boolean sTriedAutoIncrement = false;
    private static boolean sFakeLowStorageTest = false;     // for testing only

    static final String DATABASE_NAME = "mmssms.db";
    static final int DATABASE_VERSION = 63;
    private final Context mContext;
    private LowStorageMonitor mLowStorageMonitor;


    private MmsSmsDatabaseHelper(Context context) {
        super(context, DATABASE_NAME, null, DATABASE_VERSION);

        mContext = context;
    }

    /**
     * Returns a singleton helper for the combined MMS and SMS database in device encrypted storage.
     */
    /* package */ static synchronized MmsSmsDatabaseHelper getInstanceForDe(Context context) {
        if (sDeInstance == null) {
            sDeInstance = new MmsSmsDatabaseHelper(ProviderUtil.getDeviceEncryptedContext(context));
        }
        return sDeInstance;
    }

    /**
     * Returns a singleton helper for the combined MMS and SMS database in credential encrypted
     * storage. If FBE is not available, use the device encrypted storage instead.
     */
    /* package */ static synchronized MmsSmsDatabaseHelper getInstanceForCe(Context context) {
        if (sCeInstance == null) {
            if (StorageManager.isFileEncryptedNativeOrEmulated()) {
                sCeInstance = new MmsSmsDatabaseHelper(
                    ProviderUtil.getCredentialEncryptedContext(context));
            } else {
                sCeInstance = getInstanceForDe(context);
            }
        }
        return sCeInstance;
    }

    /**
     * Look through all the recipientIds referenced by the threads and then delete any
     * unreferenced rows from the canonical_addresses table.
     */
    private static void removeUnferencedCanonicalAddresses(SQLiteDatabase db) {
        Cursor c = db.query(MmsSmsProvider.TABLE_THREADS, new String[] { "recipient_ids" },
                null, null, null, null, null);
        if (c != null) {
            try {
                if (c.getCount() == 0) {
                    // no threads, delete all addresses
                    int rows = db.delete("canonical_addresses", null, null);
                } else {
                    // Find all the referenced recipient_ids from the threads. recipientIds is
                    // a space-separated list of recipient ids: "1 14 21"
                    HashSet<Integer> recipientIds = new HashSet<Integer>();
                    while (c.moveToNext()) {
                        String[] recips = c.getString(0).split(" ");
                        for (String recip : recips) {
                            try {
                                int recipientId = Integer.parseInt(recip);
                                recipientIds.add(recipientId);
                            } catch (Exception e) {
                            }
                        }
                    }
                    // Now build a selection string of all the unique recipient ids
                    StringBuilder sb = new StringBuilder();
                    Iterator<Integer> iter = recipientIds.iterator();
                    sb.append("_id NOT IN (");
                    while (iter.hasNext()) {
                        sb.append(iter.next());
                        if (iter.hasNext()) {
                            sb.append(",");
                        }
                    }
                    sb.append(")");
                    int rows = db.delete("canonical_addresses", sb.toString(), null);
                }
            } finally {
                c.close();
            }
        }
    }

    public static void updateThread(SQLiteDatabase db, long thread_id) {
        if (thread_id < 0) {
            updateThreads(db, null, null);
            return;
        }
        updateThreads(db, "(thread_id = ?)", new String[]{ String.valueOf(thread_id) });
    }

    /**
     * Update all threads containing SMS matching the 'where' condition. Note that the condition
     * is applied to individual messages in the sms table, NOT the threads table.
     */
    public static void updateThreads(SQLiteDatabase db, String where, String[] whereArgs) {
        if (where == null) {
            where = "1";
        }
        if (whereArgs == null) {
            whereArgs = BIND_ARGS_NONE;
        }
        db.beginTransaction();
        try {
            // Delete rows in the threads table if
            // there are no more messages attached to it in either
            // the sms or pdu tables.
            // Note that we do this regardless of whether they match 'where'.
            int rows = db.delete(MmsSmsProvider.TABLE_THREADS,
                    "_id NOT IN (" +
                        " SELECT DISTINCT thread_id FROM sms WHERE thread_id IS NOT NULL" +
                        " UNION" +
                        " SELECT DISTINCT thread_id FROM pdu WHERE thread_id IS NOT NULL)",
                        null);
            if (rows > 0) {
                // If this deleted a row, let's remove orphaned canonical_addresses
                removeUnferencedCanonicalAddresses(db);
            }

            // Update the message count in the threads table as the sum
            // of all messages in both the sms and pdu tables.
            db.execSQL(
                    " UPDATE threads" +
                    " SET message_count = (" +
                        " SELECT COUNT(sms._id) FROM sms" +
                        " WHERE " + Sms.THREAD_ID + " = threads._id" +
                        " AND sms." + Sms.TYPE + " != 3" +
                    " ) + (" +
                        " SELECT COUNT(pdu._id) FROM pdu" +
                        " WHERE " + Mms.THREAD_ID + " = threads._id" +
                        " AND (m_type=132 OR m_type=130 OR m_type=128)" +
                        " AND " + Mms.MESSAGE_BOX + " != 3" +
                    " )" +
                    " WHERE EXISTS (" +
                        " SELECT _id" +
                        " FROM sms" +
                        " WHERE thread_id = threads._id" +
                        " AND (" + where + ")" +
                        " LIMIT 1" +
                    " );",
                    whereArgs);

            // Update the date and the snippet (and its character set) in
            // the threads table to be that of the most recent message in
            // the thread.
            db.execSQL(
                    " WITH matches AS (" +
                        " SELECT date * 1000 AS date, sub AS snippet, sub_cs AS snippet_cs, thread_id" +
                        " FROM pdu" +
                        " WHERE thread_id = threads._id" +
                        " UNION" +
                        " SELECT date, body AS snippet, 0 AS snippet_cs, thread_id" +
                        " FROM sms" +
                        " WHERE thread_id = threads._id" +
                        " ORDER BY date DESC" +
                        " LIMIT 1" +
                    " )" +
                    " UPDATE threads" +
                    " SET date   = (SELECT date FROM matches)," +
                        " snippet    = (SELECT snippet FROM matches)," +
                        " snippet_cs = (SELECT snippet_cs FROM matches)" +
                    " WHERE EXISTS (" +
                        " SELECT _id" +
                        " FROM sms" +
                        " WHERE thread_id = threads._id" +
                        " AND (" + where + ")" +
                        " LIMIT 1" +
                    " );",
                    whereArgs);

            // Update the error column of the thread to indicate if there
            // are any messages in it that have failed to send.
            // First check to see if there are any messages with errors in this thread.
            db.execSQL(
                    " UPDATE threads" +
                    " SET error = EXISTS (" +
                        " SELECT type" +
                        " FROM sms" +
                        " WHERE type=" + Telephony.TextBasedSmsColumns.MESSAGE_TYPE_FAILED +
                        " AND thread_id = threads._id" +
                    " )" +
                    " WHERE EXISTS (" +
                        " SELECT _id" +
                        " FROM sms" +
                        " WHERE thread_id = threads._id" +
                        " AND (" + where + ")" +
                        " LIMIT 1" +
                    " );",
                    whereArgs);

            db.setTransactionSuccessful();
        } catch (Throwable ex) {
            Log.e(TAG, ex.getMessage(), ex);
        } finally {
            db.endTransaction();
        }
    }

    public static int deleteOneSms(SQLiteDatabase db, int message_id) {
        int thread_id = -1;
        // Find the thread ID that the specified SMS belongs to.
        Cursor c = db.query("sms", new String[] { "thread_id" },
                            "_id=" + message_id, null, null, null, null);
        if (c != null) {
            if (c.moveToFirst()) {
                thread_id = c.getInt(0);
            }
            c.close();
        }

        // Delete the specified message.
        int rows = db.delete("sms", "_id=" + message_id, null);
        if (thread_id > 0) {
            // Update its thread.
            updateThread(db, thread_id);
        }
        return rows;
    }

    @Override
    public void onCreate(SQLiteDatabase db) {
        createMmsTables(db);
        createSmsTables(db);
        createCommonTables(db);
        createCommonTriggers(db);
        createMmsTriggers(db);
        createWordsTables(db);
        createIndices(db);
    }

    // When upgrading the database we need to populate the words
    // table with the rows out of sms and part.
    private void populateWordsTable(SQLiteDatabase db) {
        final String TABLE_WORDS = "words";
        {
            Cursor smsRows = db.query(
                    "sms",
                    new String[] { Sms._ID, Sms.BODY },
                    null,
                    null,
                    null,
                    null,
                    null);
            try {
                if (smsRows != null) {
                    smsRows.moveToPosition(-1);
                    ContentValues cv = new ContentValues();
                    while (smsRows.moveToNext()) {
                        cv.clear();

                        long id = smsRows.getLong(0);        // 0 for Sms._ID
                        String body = smsRows.getString(1);  // 1 for Sms.BODY

                        cv.put(Telephony.MmsSms.WordsTable.ID, id);
                        cv.put(Telephony.MmsSms.WordsTable.INDEXED_TEXT, body);
                        cv.put(Telephony.MmsSms.WordsTable.SOURCE_ROW_ID, id);
                        cv.put(Telephony.MmsSms.WordsTable.TABLE_ID, 1);
                        db.insert(TABLE_WORDS, Telephony.MmsSms.WordsTable.INDEXED_TEXT, cv);
                    }
                }
            } finally {
                if (smsRows != null) {
                    smsRows.close();
                }
            }
        }

        {
            Cursor mmsRows = db.query(
                    "part",
                    new String[] { Part._ID, Part.TEXT },
                    "ct = 'text/plain'",
                    null,
                    null,
                    null,
                    null);
            try {
                if (mmsRows != null) {
                    mmsRows.moveToPosition(-1);
                    ContentValues cv = new ContentValues();
                    while (mmsRows.moveToNext()) {
                        cv.clear();

                        long id = mmsRows.getLong(0);         // 0 for Part._ID
                        String body = mmsRows.getString(1);   // 1 for Part.TEXT

                        cv.put(Telephony.MmsSms.WordsTable.ID, id);
                        cv.put(Telephony.MmsSms.WordsTable.INDEXED_TEXT, body);
                        cv.put(Telephony.MmsSms.WordsTable.SOURCE_ROW_ID, id);
                        cv.put(Telephony.MmsSms.WordsTable.TABLE_ID, 1);
                        db.insert(TABLE_WORDS, Telephony.MmsSms.WordsTable.INDEXED_TEXT, cv);
                    }
                }
            } finally {
                if (mmsRows != null) {
                    mmsRows.close();
                }
            }
        }
    }

    private void createWordsTables(SQLiteDatabase db) {
        try {
            db.execSQL("CREATE VIRTUAL TABLE words USING FTS3 (_id INTEGER PRIMARY KEY, index_text TEXT, source_id INTEGER, table_to_use INTEGER);");

            // monitor the sms table
            // NOTE don't handle inserts using a trigger because it has an unwanted
            // side effect:  the value returned for the last row ends up being the
            // id of one of the trigger insert not the original row insert.
            // Handle inserts manually in the provider.
            db.execSQL("CREATE TRIGGER sms_words_update AFTER UPDATE ON sms BEGIN UPDATE words " +
                    " SET index_text = NEW.body WHERE (source_id=NEW._id AND table_to_use=1); " +
                    " END;");
            db.execSQL("CREATE TRIGGER sms_words_delete AFTER DELETE ON sms BEGIN DELETE FROM " +
                    "  words WHERE source_id = OLD._id AND table_to_use = 1; END;");

            populateWordsTable(db);
        } catch (Exception ex) {
            Log.e(TAG, "got exception creating words table: " + ex.toString());
        }
    }

    private void createIndices(SQLiteDatabase db) {
        createThreadIdIndex(db);
        createThreadIdDateIndex(db);
    }

    private void createThreadIdIndex(SQLiteDatabase db) {
        try {
            db.execSQL("CREATE INDEX IF NOT EXISTS typeThreadIdIndex ON sms" +
            " (type, thread_id);");
        } catch (Exception ex) {
            Log.e(TAG, "got exception creating indices: " + ex.toString());
        }
    }

    private void createThreadIdDateIndex(SQLiteDatabase db) {
        try {
            db.execSQL("CREATE INDEX IF NOT EXISTS threadIdDateIndex ON sms" +
            " (thread_id, date);");
        } catch (Exception ex) {
            Log.e(TAG, "got exception creating indices: " + ex.toString());
        }
    }

    private void createMmsTables(SQLiteDatabase db) {
        // N.B.: Whenever the columns here are changed, the columns in
        // {@ref MmsSmsProvider} must be changed to match.
        db.execSQL("CREATE TABLE " + MmsProvider.TABLE_PDU + " (" +
                   Mms._ID + " INTEGER PRIMARY KEY AUTOINCREMENT," +
                   Mms.THREAD_ID + " INTEGER," +
                   Mms.DATE + " INTEGER," +
                   Mms.DATE_SENT + " INTEGER DEFAULT 0," +
                   Mms.MESSAGE_BOX + " INTEGER," +
                   Mms.READ + " INTEGER DEFAULT 0," +
                   Mms.MESSAGE_ID + " TEXT," +
                   Mms.SUBJECT + " TEXT," +
                   Mms.SUBJECT_CHARSET + " INTEGER," +
                   Mms.CONTENT_TYPE + " TEXT," +
                   Mms.CONTENT_LOCATION + " TEXT," +
                   Mms.EXPIRY + " INTEGER," +
                   Mms.MESSAGE_CLASS + " TEXT," +
                   Mms.MESSAGE_TYPE + " INTEGER," +
                   Mms.MMS_VERSION + " INTEGER," +
                   Mms.MESSAGE_SIZE + " INTEGER," +
                   Mms.PRIORITY + " INTEGER," +
                   Mms.READ_REPORT + " INTEGER," +
                   Mms.REPORT_ALLOWED + " INTEGER," +
                   Mms.RESPONSE_STATUS + " INTEGER," +
                   Mms.STATUS + " INTEGER," +
                   Mms.TRANSACTION_ID + " TEXT," +
                   Mms.RETRIEVE_STATUS + " INTEGER," +
                   Mms.RETRIEVE_TEXT + " TEXT," +
                   Mms.RETRIEVE_TEXT_CHARSET + " INTEGER," +
                   Mms.READ_STATUS + " INTEGER," +
                   Mms.CONTENT_CLASS + " INTEGER," +
                   Mms.RESPONSE_TEXT + " TEXT," +
                   Mms.DELIVERY_TIME + " INTEGER," +
                   Mms.DELIVERY_REPORT + " INTEGER," +
                   Mms.LOCKED + " INTEGER DEFAULT 0," +
                   Mms.SUBSCRIPTION_ID + " INTEGER DEFAULT "
                           + SubscriptionManager.INVALID_SUBSCRIPTION_ID + ", " +
                   Mms.SEEN + " INTEGER DEFAULT 0," +
                   Mms.CREATOR + " TEXT," +
                   Mms.TEXT_ONLY + " INTEGER DEFAULT 0" +
                   ");");

        db.execSQL("CREATE TABLE " + MmsProvider.TABLE_ADDR + " (" +
                   Addr._ID + " INTEGER PRIMARY KEY," +
                   Addr.MSG_ID + " INTEGER," +
                   Addr.CONTACT_ID + " INTEGER," +
                   Addr.ADDRESS + " TEXT," +
                   Addr.TYPE + " INTEGER," +
                   Addr.CHARSET + " INTEGER);");

        db.execSQL("CREATE TABLE " + MmsProvider.TABLE_PART + " (" +
                   Part._ID + " INTEGER PRIMARY KEY AUTOINCREMENT," +
                   Part.MSG_ID + " INTEGER," +
                   Part.SEQ + " INTEGER DEFAULT 0," +
                   Part.CONTENT_TYPE + " TEXT," +
                   Part.NAME + " TEXT," +
                   Part.CHARSET + " INTEGER," +
                   Part.CONTENT_DISPOSITION + " TEXT," +
                   Part.FILENAME + " TEXT," +
                   Part.CONTENT_ID + " TEXT," +
                   Part.CONTENT_LOCATION + " TEXT," +
                   Part.CT_START + " INTEGER," +
                   Part.CT_TYPE + " TEXT," +
                   Part._DATA + " TEXT," +
                   Part.TEXT + " TEXT);");

        db.execSQL("CREATE TABLE " + MmsProvider.TABLE_RATE + " (" +
                   Rate.SENT_TIME + " INTEGER);");

        db.execSQL("CREATE TABLE " + MmsProvider.TABLE_DRM + " (" +
                   BaseColumns._ID + " INTEGER PRIMARY KEY," +
                   "_data TEXT);");

        // Restricted view of pdu table, only sent/received messages without wap pushes
        db.execSQL("CREATE VIEW " + MmsProvider.VIEW_PDU_RESTRICTED + " AS " +
                "SELECT * FROM " + MmsProvider.TABLE_PDU + " WHERE " +
                "(" + Mms.MESSAGE_BOX + "=" + Mms.MESSAGE_BOX_INBOX +
                " OR " +
                Mms.MESSAGE_BOX + "=" + Mms.MESSAGE_BOX_SENT + ")" +
                " AND " +
                "(" + Mms.MESSAGE_TYPE + "!=" + PduHeaders.MESSAGE_TYPE_NOTIFICATION_IND + ");");
    }

    // Unlike the other trigger-creating functions, this function can be called multiple times
    // without harm.
    private void createMmsTriggers(SQLiteDatabase db) {
        // Cleans up parts when a MM is deleted.
        db.execSQL("DROP TRIGGER IF EXISTS part_cleanup");
        db.execSQL("CREATE TRIGGER part_cleanup DELETE ON " + MmsProvider.TABLE_PDU + " " +
                "BEGIN " +
                "  DELETE FROM " + MmsProvider.TABLE_PART +
                "  WHERE " + Part.MSG_ID + "=old._id;" +
                "END;");

        // Cleans up address info when a MM is deleted.
        db.execSQL("DROP TRIGGER IF EXISTS addr_cleanup");
        db.execSQL("CREATE TRIGGER addr_cleanup DELETE ON " + MmsProvider.TABLE_PDU + " " +
                "BEGIN " +
                "  DELETE FROM " + MmsProvider.TABLE_ADDR +
                "  WHERE " + Addr.MSG_ID + "=old._id;" +
                "END;");

        // Delete obsolete delivery-report, read-report while deleting their
        // associated Send.req.
        db.execSQL("DROP TRIGGER IF EXISTS cleanup_delivery_and_read_report");
        db.execSQL("CREATE TRIGGER cleanup_delivery_and_read_report " +
                "AFTER DELETE ON " + MmsProvider.TABLE_PDU + " " +
                "WHEN old." + Mms.MESSAGE_TYPE + "=" + PduHeaders.MESSAGE_TYPE_SEND_REQ + " " +
                "BEGIN " +
                "  DELETE FROM " + MmsProvider.TABLE_PDU +
                "  WHERE (" + Mms.MESSAGE_TYPE + "=" + PduHeaders.MESSAGE_TYPE_DELIVERY_IND +
                "    OR " + Mms.MESSAGE_TYPE + "=" + PduHeaders.MESSAGE_TYPE_READ_ORIG_IND +
                ")" +
                "    AND " + Mms.MESSAGE_ID + "=old." + Mms.MESSAGE_ID + "; " +
                "END;");

        db.execSQL("DROP TRIGGER IF EXISTS update_threads_on_insert_part");
        db.execSQL(PART_UPDATE_THREADS_ON_INSERT_TRIGGER);

        db.execSQL("DROP TRIGGER IF EXISTS update_threads_on_update_part");
        db.execSQL(PART_UPDATE_THREADS_ON_UPDATE_TRIGGER);

        db.execSQL("DROP TRIGGER IF EXISTS update_threads_on_delete_part");
        db.execSQL(PART_UPDATE_THREADS_ON_DELETE_TRIGGER);

        db.execSQL("DROP TRIGGER IF EXISTS update_threads_on_update_pdu");
        db.execSQL(PDU_UPDATE_THREADS_ON_UPDATE_TRIGGER);

        // Delete pending status for a message when it is deleted.
        db.execSQL("DROP TRIGGER IF EXISTS delete_mms_pending_on_delete");
        db.execSQL("CREATE TRIGGER delete_mms_pending_on_delete " +
                   "AFTER DELETE ON " + MmsProvider.TABLE_PDU + " " +
                   "BEGIN " +
                   "  DELETE FROM " + MmsSmsProvider.TABLE_PENDING_MSG +
                   "  WHERE " + PendingMessages.MSG_ID + "=old._id; " +
                   "END;");

        // When a message is moved out of Outbox, delete its pending status.
        db.execSQL("DROP TRIGGER IF EXISTS delete_mms_pending_on_update");
        db.execSQL("CREATE TRIGGER delete_mms_pending_on_update " +
                   "AFTER UPDATE ON " + MmsProvider.TABLE_PDU + " " +
                   "WHEN old." + Mms.MESSAGE_BOX + "=" + Mms.MESSAGE_BOX_OUTBOX +
                   "  AND new." + Mms.MESSAGE_BOX + "!=" + Mms.MESSAGE_BOX_OUTBOX + " " +
                   "BEGIN " +
                   "  DELETE FROM " + MmsSmsProvider.TABLE_PENDING_MSG +
                   "  WHERE " + PendingMessages.MSG_ID + "=new._id; " +
                   "END;");

        // Insert pending status for M-Notification.ind or M-ReadRec.ind
        // when they are inserted into Inbox/Outbox.
        db.execSQL("DROP TRIGGER IF EXISTS insert_mms_pending_on_insert");
        db.execSQL("CREATE TRIGGER insert_mms_pending_on_insert " +
                   "AFTER INSERT ON pdu " +
                   "WHEN new." + Mms.MESSAGE_TYPE + "=" + PduHeaders.MESSAGE_TYPE_NOTIFICATION_IND +
                   "  OR new." + Mms.MESSAGE_TYPE + "=" + PduHeaders.MESSAGE_TYPE_READ_REC_IND +
                   " " +
                   "BEGIN " +
                   "  INSERT INTO " + MmsSmsProvider.TABLE_PENDING_MSG +
                   "    (" + PendingMessages.PROTO_TYPE + "," +
                   "     " + PendingMessages.MSG_ID + "," +
                   "     " + PendingMessages.MSG_TYPE + "," +
                   "     " + PendingMessages.ERROR_TYPE + "," +
                   "     " + PendingMessages.ERROR_CODE + "," +
                   "     " + PendingMessages.RETRY_INDEX + "," +
                   "     " + PendingMessages.DUE_TIME + ") " +
                   "  VALUES " +
                   "    (" + MmsSms.MMS_PROTO + "," +
                   "      new." + BaseColumns._ID + "," +
                   "      new." + Mms.MESSAGE_TYPE + ",0,0,0,0);" +
                   "END;");


        // Insert pending status for M-Send.req when it is moved into Outbox.
        db.execSQL("DROP TRIGGER IF EXISTS insert_mms_pending_on_update");
        db.execSQL("CREATE TRIGGER insert_mms_pending_on_update " +
                   "AFTER UPDATE ON pdu " +
                   "WHEN new." + Mms.MESSAGE_TYPE + "=" + PduHeaders.MESSAGE_TYPE_SEND_REQ +
                   "  AND new." + Mms.MESSAGE_BOX + "=" + Mms.MESSAGE_BOX_OUTBOX +
                   "  AND old." + Mms.MESSAGE_BOX + "!=" + Mms.MESSAGE_BOX_OUTBOX + " " +
                   "BEGIN " +
                   "  INSERT INTO " + MmsSmsProvider.TABLE_PENDING_MSG +
                   "    (" + PendingMessages.PROTO_TYPE + "," +
                   "     " + PendingMessages.MSG_ID + "," +
                   "     " + PendingMessages.MSG_TYPE + "," +
                   "     " + PendingMessages.ERROR_TYPE + "," +
                   "     " + PendingMessages.ERROR_CODE + "," +
                   "     " + PendingMessages.RETRY_INDEX + "," +
                   "     " + PendingMessages.DUE_TIME + ") " +
                   "  VALUES " +
                   "    (" + MmsSms.MMS_PROTO + "," +
                   "      new." + BaseColumns._ID + "," +
                   "      new." + Mms.MESSAGE_TYPE + ",0,0,0,0);" +
                   "END;");

        // monitor the mms table
        db.execSQL("DROP TRIGGER IF EXISTS mms_words_update");
        db.execSQL("CREATE TRIGGER mms_words_update AFTER UPDATE ON part BEGIN UPDATE words " +
                " SET index_text = NEW.text WHERE (source_id=NEW._id AND table_to_use=2); " +
                " END;");

        db.execSQL("DROP TRIGGER IF EXISTS mms_words_delete");
        db.execSQL("CREATE TRIGGER mms_words_delete AFTER DELETE ON part BEGIN DELETE FROM " +
                " words WHERE source_id = OLD._id AND table_to_use = 2; END;");

        // Updates threads table whenever a message in pdu is updated.
        db.execSQL("DROP TRIGGER IF EXISTS pdu_update_thread_date_subject_on_update");
        db.execSQL("CREATE TRIGGER pdu_update_thread_date_subject_on_update AFTER" +
                   "  UPDATE OF " + Mms.DATE + ", " + Mms.SUBJECT + ", " + Mms.MESSAGE_BOX +
                   "  ON " + MmsProvider.TABLE_PDU + " " +
                   PDU_UPDATE_THREAD_CONSTRAINTS +
                   PDU_UPDATE_THREAD_DATE_SNIPPET_COUNT_ON_UPDATE);

        // Update threads table whenever a message in pdu is deleted
        db.execSQL("DROP TRIGGER IF EXISTS pdu_update_thread_on_delete");
        db.execSQL("CREATE TRIGGER pdu_update_thread_on_delete " +
                   "AFTER DELETE ON pdu " +
                   "BEGIN " +
                   "  UPDATE threads SET " +
                   "     date = (strftime('%s','now') * 1000)" +
                   "  WHERE threads._id = old." + Mms.THREAD_ID + "; " +
                   UPDATE_THREAD_COUNT_ON_OLD +
                   UPDATE_THREAD_SNIPPET_SNIPPET_CS_ON_DELETE +
                   "END;");

        // Updates threads table whenever a message is added to pdu.
        db.execSQL("DROP TRIGGER IF EXISTS pdu_update_thread_on_insert");
        db.execSQL("CREATE TRIGGER pdu_update_thread_on_insert AFTER INSERT ON " +
                   MmsProvider.TABLE_PDU + " " +
                   PDU_UPDATE_THREAD_CONSTRAINTS +
                   PDU_UPDATE_THREAD_DATE_SNIPPET_COUNT_ON_UPDATE);

        // Updates threads table whenever a message in pdu is updated.
        db.execSQL("DROP TRIGGER IF EXISTS pdu_update_thread_read_on_update");
        db.execSQL("CREATE TRIGGER pdu_update_thread_read_on_update AFTER" +
                   "  UPDATE OF " + Mms.READ +
                   "  ON " + MmsProvider.TABLE_PDU + " " +
                   PDU_UPDATE_THREAD_CONSTRAINTS +
                   "BEGIN " +
                   PDU_UPDATE_THREAD_READ_BODY +
                   "END;");

        // Update the error flag of threads when delete pending message.
        db.execSQL("DROP TRIGGER IF EXISTS update_threads_error_on_delete_mms");
        db.execSQL("CREATE TRIGGER update_threads_error_on_delete_mms " +
                   "  BEFORE DELETE ON pdu" +
                   "  WHEN OLD._id IN (SELECT DISTINCT msg_id" +
                   "                   FROM pending_msgs" +
                   "                   WHERE err_type >= 10) " +
                   "BEGIN " +
                   "  UPDATE threads SET error = error - 1" +
                   "  WHERE _id = OLD.thread_id; " +
                   "END;");

        // Update the error flag of threads while moving an MM out of Outbox,
        // which was failed to be sent permanently.
        db.execSQL("DROP TRIGGER IF EXISTS update_threads_error_on_move_mms");
        db.execSQL("CREATE TRIGGER update_threads_error_on_move_mms " +
                   "  BEFORE UPDATE OF msg_box ON pdu " +
                   "  WHEN (OLD.msg_box = 4 AND NEW.msg_box != 4) " +
                   "  AND (OLD._id IN (SELECT DISTINCT msg_id" +
                   "                   FROM pending_msgs" +
                   "                   WHERE err_type >= 10)) " +
                   "BEGIN " +
                   "  UPDATE threads SET error = error - 1" +
                   "  WHERE _id = OLD.thread_id; " +
                   "END;");
    }

    private void createSmsTables(SQLiteDatabase db) {
        // N.B.: Whenever the columns here are changed, the columns in
        // {@ref MmsSmsProvider} must be changed to match.
        db.execSQL("CREATE TABLE sms (" +
                   "_id INTEGER PRIMARY KEY," +
                   "thread_id INTEGER," +
                   "address TEXT," +
                   "person INTEGER," +
                   "date INTEGER," +
                   "date_sent INTEGER DEFAULT 0," +
                   "protocol INTEGER," +
                   "read INTEGER DEFAULT 0," +
                   "status INTEGER DEFAULT -1," + // a TP-Status value
                                                  // or -1 if it
                                                  // status hasn't
                                                  // been received
                   "type INTEGER," +
                   "reply_path_present INTEGER," +
                   "subject TEXT," +
                   "body TEXT," +
                   "service_center TEXT," +
                   "locked INTEGER DEFAULT 0," +
                   "sub_id INTEGER DEFAULT " + SubscriptionManager.INVALID_SUBSCRIPTION_ID + ", " +
                   "error_code INTEGER DEFAULT 0," +
                   "creator TEXT," +
                   "seen INTEGER DEFAULT 0" +
                   ");");

        /**
         * This table is used by the SMS dispatcher to hold
         * incomplete partial messages until all the parts arrive.
         */
        db.execSQL("CREATE TABLE raw (" +
                   "_id INTEGER PRIMARY KEY," +
                   "date INTEGER," +
                   "reference_number INTEGER," + // one per full message
                   "count INTEGER," + // the number of parts
                   "sequence INTEGER," + // the part number of this message
                   "destination_port INTEGER," +
                   "address TEXT," +
                   "sub_id INTEGER DEFAULT " + SubscriptionManager.INVALID_SUBSCRIPTION_ID + ", " +
                   "pdu TEXT," + // the raw PDU for this part
                   "deleted INTEGER DEFAULT 0);"); // bool to indicate if row is deleted

        db.execSQL("CREATE TABLE attachments (" +
                   "sms_id INTEGER," +
                   "content_url TEXT," +
                   "offset INTEGER);");

        /**
         * This table is used by the SMS dispatcher to hold pending
         * delivery status report intents.
         */
        db.execSQL("CREATE TABLE sr_pending (" +
                   "reference_number INTEGER," +
                   "action TEXT," +
                   "data TEXT);");

        // Restricted view of sms table, only sent/received messages
        db.execSQL("CREATE VIEW " + SmsProvider.VIEW_SMS_RESTRICTED + " AS " +
                   "SELECT * FROM " + SmsProvider.TABLE_SMS + " WHERE " +
                   Sms.TYPE + "=" + Sms.MESSAGE_TYPE_INBOX +
                   " OR " +
                   Sms.TYPE + "=" + Sms.MESSAGE_TYPE_SENT + ";");
    }

    private void createCommonTables(SQLiteDatabase db) {
        // TODO Ensure that each entry is removed when the last use of
        // any address equivalent to its address is removed.

        /**
         * This table maps the first instance seen of any particular
         * MMS/SMS address to an ID, which is then used as its
         * canonical representation.  If the same address or an
         * equivalent address (as determined by our Sqlite
         * PHONE_NUMBERS_EQUAL extension) is seen later, this same ID
         * will be used. The _id is created with AUTOINCREMENT so it
         * will never be reused again if a recipient is deleted.
         */
        db.execSQL("CREATE TABLE canonical_addresses (" +
                   "_id INTEGER PRIMARY KEY AUTOINCREMENT," +
                   "address TEXT);");

        /**
         * This table maps the subject and an ordered set of recipient
         * IDs, separated by spaces, to a unique thread ID.  The IDs
         * come from the canonical_addresses table.  This works
         * because messages are considered to be part of the same
         * thread if they have the same subject (or a null subject)
         * and the same set of recipients.
         */
        db.execSQL("CREATE TABLE threads (" +
                   Threads._ID + " INTEGER PRIMARY KEY AUTOINCREMENT," +
                   Threads.DATE + " INTEGER DEFAULT 0," +
                   Threads.MESSAGE_COUNT + " INTEGER DEFAULT 0," +
                   Threads.RECIPIENT_IDS + " TEXT," +
                   Threads.SNIPPET + " TEXT," +
                   Threads.SNIPPET_CHARSET + " INTEGER DEFAULT 0," +
                   Threads.READ + " INTEGER DEFAULT 1," +
                   Threads.ARCHIVED + " INTEGER DEFAULT 0," +
                   Threads.TYPE + " INTEGER DEFAULT 0," +
                   Threads.ERROR + " INTEGER DEFAULT 0," +
                   Threads.HAS_ATTACHMENT + " INTEGER DEFAULT 0);");

        /**
         * This table stores the queue of messages to be sent/downloaded.
         */
        db.execSQL("CREATE TABLE " + MmsSmsProvider.TABLE_PENDING_MSG +" (" +
                   PendingMessages._ID + " INTEGER PRIMARY KEY," +
                   PendingMessages.PROTO_TYPE + " INTEGER," +
                   PendingMessages.MSG_ID + " INTEGER," +
                   PendingMessages.MSG_TYPE + " INTEGER," +
                   PendingMessages.ERROR_TYPE + " INTEGER," +
                   PendingMessages.ERROR_CODE + " INTEGER," +
                   PendingMessages.RETRY_INDEX + " INTEGER NOT NULL DEFAULT 0," +
                   PendingMessages.DUE_TIME + " INTEGER," +
                   PendingMessages.SUBSCRIPTION_ID + " INTEGER DEFAULT " +
                           SubscriptionManager.INVALID_SUBSCRIPTION_ID + ", " +
                   PendingMessages.LAST_TRY + " INTEGER);");

    }

    // TODO Check the query plans for these triggers.
    private void createCommonTriggers(SQLiteDatabase db) {
        // Updates threads table whenever a message is added to sms.
        db.execSQL("CREATE TRIGGER sms_update_thread_on_insert AFTER INSERT ON sms " +
                   SMS_UPDATE_THREAD_DATE_SNIPPET_COUNT_ON_UPDATE);

        // Updates threads table whenever a message in sms is updated.
        db.execSQL("CREATE TRIGGER sms_update_thread_date_subject_on_update AFTER" +
                   "  UPDATE OF " + Sms.DATE + ", " + Sms.BODY + ", " + Sms.TYPE +
                   "  ON sms " +
                   SMS_UPDATE_THREAD_DATE_SNIPPET_COUNT_ON_UPDATE);

        // Updates threads table whenever a message in sms is updated.
        db.execSQL("CREATE TRIGGER sms_update_thread_read_on_update AFTER" +
                   "  UPDATE OF " + Sms.READ +
                   "  ON sms " +
                   "BEGIN " +
                   SMS_UPDATE_THREAD_READ_BODY +
                   "END;");

        // As of DATABASE_VERSION 55, we've removed these triggers that delete empty threads.
        // These triggers interfere with saving drafts on brand new threads. Instead of
        // triggers cleaning up empty threads, the empty threads should be cleaned up by
        // an explicit call to delete with Threads.OBSOLETE_THREADS_URI.

//        // When the last message in a thread is deleted, these
//        // triggers ensure that the entry for its thread ID is removed
//        // from the threads table.
//        db.execSQL("CREATE TRIGGER delete_obsolete_threads_pdu " +
//                   "AFTER DELETE ON pdu " +
//                   "BEGIN " +
//                   "  DELETE FROM threads " +
//                   "  WHERE " +
//                   "    _id = old.thread_id " +
//                   "    AND _id NOT IN " +
//                   "    (SELECT thread_id FROM sms " +
//                   "     UNION SELECT thread_id from pdu); " +
//                   "END;");
//
//        db.execSQL("CREATE TRIGGER delete_obsolete_threads_when_update_pdu " +
//                   "AFTER UPDATE OF " + Mms.THREAD_ID + " ON pdu " +
//                   "WHEN old." + Mms.THREAD_ID + " != new." + Mms.THREAD_ID + " " +
//                   "BEGIN " +
//                   "  DELETE FROM threads " +
//                   "  WHERE " +
//                   "    _id = old.thread_id " +
//                   "    AND _id NOT IN " +
//                   "    (SELECT thread_id FROM sms " +
//                   "     UNION SELECT thread_id from pdu); " +
//                   "END;");

        // TODO Add triggers for SMS retry-status management.

        // Update the error flag of threads when the error type of
        // a pending MM is updated.
        db.execSQL("CREATE TRIGGER update_threads_error_on_update_mms " +
                   "  AFTER UPDATE OF err_type ON pending_msgs " +
                   "  WHEN (OLD.err_type < 10 AND NEW.err_type >= 10)" +
                   "    OR (OLD.err_type >= 10 AND NEW.err_type < 10) " +
                   "BEGIN" +
                   "  UPDATE threads SET error = " +
                   "    CASE" +
                   "      WHEN NEW.err_type >= 10 THEN error + 1" +
                   "      ELSE error - 1" +
                   "    END " +
                   "  WHERE _id =" +
                   "   (SELECT DISTINCT thread_id" +
                   "    FROM pdu" +
                   "    WHERE _id = NEW.msg_id); " +
                   "END;");

        // Update the error flag of threads after a text message was
        // failed to send/receive.
        db.execSQL("CREATE TRIGGER update_threads_error_on_update_sms " +
                   "  AFTER UPDATE OF type ON sms" +
                   "  WHEN (OLD.type != 5 AND NEW.type = 5)" +
                   "    OR (OLD.type = 5 AND NEW.type != 5) " +
                   "BEGIN " +
                   "  UPDATE threads SET error = " +
                   "    CASE" +
                   "      WHEN NEW.type = 5 THEN error + 1" +
                   "      ELSE error - 1" +
                   "    END " +
                   "  WHERE _id = NEW.thread_id; " +
                   "END;");
    }

    @Override
    public void onUpgrade(SQLiteDatabase db, int oldVersion, int currentVersion) {
        Log.w(TAG, "Upgrading database from version " + oldVersion
                + " to " + currentVersion + ".");

        switch (oldVersion) {
        case 40:
            if (currentVersion <= 40) {
                return;
            }

            db.beginTransaction();
            try {
                upgradeDatabaseToVersion41(db);
                db.setTransactionSuccessful();
            } catch (Throwable ex) {
                Log.e(TAG, ex.getMessage(), ex);
                break;
            } finally {
                db.endTransaction();
            }
            // fall through
        case 41:
            if (currentVersion <= 41) {
                return;
            }

            db.beginTransaction();
            try {
                upgradeDatabaseToVersion42(db);
                db.setTransactionSuccessful();
            } catch (Throwable ex) {
                Log.e(TAG, ex.getMessage(), ex);
                break;
            } finally {
                db.endTransaction();
            }
            // fall through
        case 42:
            if (currentVersion <= 42) {
                return;
            }

            db.beginTransaction();
            try {
                upgradeDatabaseToVersion43(db);
                db.setTransactionSuccessful();
            } catch (Throwable ex) {
                Log.e(TAG, ex.getMessage(), ex);
                break;
            } finally {
                db.endTransaction();
            }
            // fall through
        case 43:
            if (currentVersion <= 43) {
                return;
            }

            db.beginTransaction();
            try {
                upgradeDatabaseToVersion44(db);
                db.setTransactionSuccessful();
            } catch (Throwable ex) {
                Log.e(TAG, ex.getMessage(), ex);
                break;
            } finally {
                db.endTransaction();
            }
            // fall through
        case 44:
            if (currentVersion <= 44) {
                return;
            }

            db.beginTransaction();
            try {
                upgradeDatabaseToVersion45(db);
                db.setTransactionSuccessful();
            } catch (Throwable ex) {
                Log.e(TAG, ex.getMessage(), ex);
                break;
            } finally {
                db.endTransaction();
            }
            // fall through
        case 45:
            if (currentVersion <= 45) {
                return;
            }
            db.beginTransaction();
            try {
                upgradeDatabaseToVersion46(db);
                db.setTransactionSuccessful();
            } catch (Throwable ex) {
                Log.e(TAG, ex.getMessage(), ex);
                break;
            } finally {
                db.endTransaction();
            }
            // fall through
        case 46:
            if (currentVersion <= 46) {
                return;
            }

            db.beginTransaction();
            try {
                upgradeDatabaseToVersion47(db);
                db.setTransactionSuccessful();
            } catch (Throwable ex) {
                Log.e(TAG, ex.getMessage(), ex);
                break;
            } finally {
                db.endTransaction();
            }
            // fall through
        case 47:
            if (currentVersion <= 47) {
                return;
            }

            db.beginTransaction();
            try {
                upgradeDatabaseToVersion48(db);
                db.setTransactionSuccessful();
            } catch (Throwable ex) {
                Log.e(TAG, ex.getMessage(), ex);
                break;
            } finally {
                db.endTransaction();
            }
            // fall through
        case 48:
            if (currentVersion <= 48) {
                return;
            }

            db.beginTransaction();
            try {
                createWordsTables(db);
                db.setTransactionSuccessful();
            } catch (Throwable ex) {
                Log.e(TAG, ex.getMessage(), ex);
                break;
            } finally {
                db.endTransaction();
            }
            // fall through
        case 49:
            if (currentVersion <= 49) {
                return;
            }
            db.beginTransaction();
            try {
                createThreadIdIndex(db);
                db.setTransactionSuccessful();
            } catch (Throwable ex) {
                Log.e(TAG, ex.getMessage(), ex);
                break; // force to destroy all old data;
            } finally {
                db.endTransaction();
            }
            // fall through
        case 50:
            if (currentVersion <= 50) {
                return;
            }

            db.beginTransaction();
            try {
                upgradeDatabaseToVersion51(db);
                db.setTransactionSuccessful();
            } catch (Throwable ex) {
                Log.e(TAG, ex.getMessage(), ex);
                break;
            } finally {
                db.endTransaction();
            }
            // fall through
        case 51:
            if (currentVersion <= 51) {
                return;
            }
            // 52 was adding a new meta_data column, but that was removed.
            // fall through
        case 52:
            if (currentVersion <= 52) {
                return;
            }

            db.beginTransaction();
            try {
                upgradeDatabaseToVersion53(db);
                db.setTransactionSuccessful();
            } catch (Throwable ex) {
                Log.e(TAG, ex.getMessage(), ex);
                break;
            } finally {
                db.endTransaction();
            }
            // fall through
        case 53:
            if (currentVersion <= 53) {
                return;
            }

            db.beginTransaction();
            try {
                upgradeDatabaseToVersion54(db);
                db.setTransactionSuccessful();
            } catch (Throwable ex) {
                Log.e(TAG, ex.getMessage(), ex);
                break;
            } finally {
                db.endTransaction();
            }
            // fall through
        case 54:
            if (currentVersion <= 54) {
                return;
            }

            db.beginTransaction();
            try {
                upgradeDatabaseToVersion55(db);
                db.setTransactionSuccessful();
            } catch (Throwable ex) {
                Log.e(TAG, ex.getMessage(), ex);
                break;
            } finally {
                db.endTransaction();
            }
            // fall through
        case 55:
            if (currentVersion <= 55) {
                return;
            }

            db.beginTransaction();
            try {
                upgradeDatabaseToVersion56(db);
                db.setTransactionSuccessful();
            } catch (Throwable ex) {
                Log.e(TAG, ex.getMessage(), ex);
                break;
            } finally {
                db.endTransaction();
            }
            // fall through
        case 56:
            if (currentVersion <= 56) {
                return;
            }

            db.beginTransaction();
            try {
                upgradeDatabaseToVersion57(db);
                db.setTransactionSuccessful();
            } catch (Throwable ex) {
                Log.e(TAG, ex.getMessage(), ex);
                break;
            } finally {
                db.endTransaction();
            }
            // fall through
        case 57:
            if (currentVersion <= 57) {
                return;
            }

            db.beginTransaction();
            try {
                upgradeDatabaseToVersion58(db);
                db.setTransactionSuccessful();
            } catch (Throwable ex) {
                Log.e(TAG, ex.getMessage(), ex);
                break;
            } finally {
                db.endTransaction();
            }
            // fall through
        case 58:
            if (currentVersion <= 58) {
                return;
            }

            db.beginTransaction();
            try {
                upgradeDatabaseToVersion59(db);
                db.setTransactionSuccessful();
            } catch (Throwable ex) {
                Log.e(TAG, ex.getMessage(), ex);
                break;
            } finally {
                db.endTransaction();
            }
            // fall through
        case 59:
            if (currentVersion <= 59) {
                return;
            }

            db.beginTransaction();
            try {
                upgradeDatabaseToVersion60(db);
                db.setTransactionSuccessful();
            } catch (Throwable ex) {
                Log.e(TAG, ex.getMessage(), ex);
                break;
            } finally {
                db.endTransaction();
            }
            // fall through
        case 60:
            if (currentVersion <= 60) {
                return;
            }

            db.beginTransaction();
            try {
                upgradeDatabaseToVersion61(db);
                db.setTransactionSuccessful();
            } catch (Throwable ex) {
                Log.e(TAG, ex.getMessage(), ex);
                break;
            } finally {
                db.endTransaction();
            }
            // fall through
        case 61:
            if (currentVersion <= 61) {
                return;
            }

            db.beginTransaction();
            try {
                upgradeDatabaseToVersion62(db);
                db.setTransactionSuccessful();
            } catch (Throwable ex) {
                Log.e(TAG, ex.getMessage(), ex);
                break;
            } finally {
                db.endTransaction();
            }
            // fall through
        case 62:
            if (currentVersion <= 62) {
                return;
            }

            db.beginTransaction();
            try {
<<<<<<< HEAD
                // upgrade to 63: just add a happy little index.
                createThreadIdDateIndex(db);
=======
                upgradeDatabaseToVersion63(db);
>>>>>>> 9dbdf2dd
                db.setTransactionSuccessful();
            } catch (Throwable ex) {
                Log.e(TAG, ex.getMessage(), ex);
                break;
            } finally {
                db.endTransaction();
            }
<<<<<<< HEAD
=======

>>>>>>> 9dbdf2dd
            return;
        }

        Log.e(TAG, "Destroying all old data.");
        dropAll(db);
        onCreate(db);
    }

    private void dropAll(SQLiteDatabase db) {
        // Clean the database out in order to start over from scratch.
        // We don't need to drop our triggers here because SQLite automatically
        // drops a trigger when its attached database is dropped.
        db.execSQL("DROP TABLE IF EXISTS canonical_addresses");
        db.execSQL("DROP TABLE IF EXISTS threads");
        db.execSQL("DROP TABLE IF EXISTS " + MmsSmsProvider.TABLE_PENDING_MSG);
        db.execSQL("DROP TABLE IF EXISTS sms");
        db.execSQL("DROP TABLE IF EXISTS raw");
        db.execSQL("DROP TABLE IF EXISTS attachments");
        db.execSQL("DROP TABLE IF EXISTS thread_ids");
        db.execSQL("DROP TABLE IF EXISTS sr_pending");
        db.execSQL("DROP TABLE IF EXISTS " + MmsProvider.TABLE_PDU + ";");
        db.execSQL("DROP TABLE IF EXISTS " + MmsProvider.TABLE_ADDR + ";");
        db.execSQL("DROP TABLE IF EXISTS " + MmsProvider.TABLE_PART + ";");
        db.execSQL("DROP TABLE IF EXISTS " + MmsProvider.TABLE_RATE + ";");
        db.execSQL("DROP TABLE IF EXISTS " + MmsProvider.TABLE_DRM + ";");
    }

    private void upgradeDatabaseToVersion41(SQLiteDatabase db) {
        db.execSQL("DROP TRIGGER IF EXISTS update_threads_error_on_move_mms");
        db.execSQL("CREATE TRIGGER update_threads_error_on_move_mms " +
                   "  BEFORE UPDATE OF msg_box ON pdu " +
                   "  WHEN (OLD.msg_box = 4 AND NEW.msg_box != 4) " +
                   "  AND (OLD._id IN (SELECT DISTINCT msg_id" +
                   "                   FROM pending_msgs" +
                   "                   WHERE err_type >= 10)) " +
                   "BEGIN " +
                   "  UPDATE threads SET error = error - 1" +
                   "  WHERE _id = OLD.thread_id; " +
                   "END;");
    }

    private void upgradeDatabaseToVersion42(SQLiteDatabase db) {
        db.execSQL("DROP TRIGGER IF EXISTS sms_update_thread_on_delete");
        db.execSQL("DROP TRIGGER IF EXISTS delete_obsolete_threads_sms");
        db.execSQL("DROP TRIGGER IF EXISTS update_threads_error_on_delete_sms");
    }

    private void upgradeDatabaseToVersion43(SQLiteDatabase db) {
        // Add 'has_attachment' column to threads table.
        db.execSQL("ALTER TABLE threads ADD COLUMN has_attachment INTEGER DEFAULT 0");

        updateThreadsAttachmentColumn(db);

        // Add insert and delete triggers for keeping it up to date.
        db.execSQL(PART_UPDATE_THREADS_ON_INSERT_TRIGGER);
        db.execSQL(PART_UPDATE_THREADS_ON_DELETE_TRIGGER);
    }

    private void upgradeDatabaseToVersion44(SQLiteDatabase db) {
        updateThreadsAttachmentColumn(db);

        // add the update trigger for keeping the threads up to date.
        db.execSQL(PART_UPDATE_THREADS_ON_UPDATE_TRIGGER);
    }

    private void upgradeDatabaseToVersion45(SQLiteDatabase db) {
        // Add 'locked' column to sms table.
        db.execSQL("ALTER TABLE sms ADD COLUMN " + Sms.LOCKED + " INTEGER DEFAULT 0");

        // Add 'locked' column to pdu table.
        db.execSQL("ALTER TABLE pdu ADD COLUMN " + Mms.LOCKED + " INTEGER DEFAULT 0");
    }

    private void upgradeDatabaseToVersion46(SQLiteDatabase db) {
        // add the "text" column for caching inline text (e.g. strings) instead of
        // putting them in an external file
        db.execSQL("ALTER TABLE part ADD COLUMN " + Part.TEXT + " TEXT");

        Cursor textRows = db.query(
                "part",
                new String[] { Part._ID, Part._DATA, Part.TEXT},
                "ct = 'text/plain' OR ct == 'application/smil'",
                null,
                null,
                null,
                null);
        ArrayList<String> filesToDelete = new ArrayList<String>();
        try {
            db.beginTransaction();
            if (textRows != null) {
                int partDataColumn = textRows.getColumnIndex(Part._DATA);

                // This code is imperfect in that we can't guarantee that all the
                // backing files get deleted.  For example if the system aborts after
                // the database is updated but before we complete the process of
                // deleting files.
                while (textRows.moveToNext()) {
                    String path = textRows.getString(partDataColumn);
                    if (path != null) {
                        try {
                            InputStream is = new FileInputStream(path);
                            byte [] data = new byte[is.available()];
                            is.read(data);
                            EncodedStringValue v = new EncodedStringValue(data);
                            db.execSQL("UPDATE part SET " + Part._DATA + " = NULL, " +
                                    Part.TEXT + " = ?", new String[] { v.getString() });
                            is.close();
                            filesToDelete.add(path);
                        } catch (IOException e) {
                            // TODO Auto-generated catch block
                            e.printStackTrace();
                        }
                    }
                }
            }
            db.setTransactionSuccessful();
        } finally {
            db.endTransaction();
            for (String pathToDelete : filesToDelete) {
                try {
                    (new File(pathToDelete)).delete();
                } catch (SecurityException ex) {
                    Log.e(TAG, "unable to clean up old mms file for " + pathToDelete, ex);
                }
            }
            if (textRows != null) {
                textRows.close();
            }
        }
    }

    private void upgradeDatabaseToVersion47(SQLiteDatabase db) {
        updateThreadsAttachmentColumn(db);

        // add the update trigger for keeping the threads up to date.
        db.execSQL(PDU_UPDATE_THREADS_ON_UPDATE_TRIGGER);
    }

    private void upgradeDatabaseToVersion48(SQLiteDatabase db) {
        // Add 'error_code' column to sms table.
        db.execSQL("ALTER TABLE sms ADD COLUMN error_code INTEGER DEFAULT 0");
    }

    private void upgradeDatabaseToVersion51(SQLiteDatabase db) {
        db.execSQL("ALTER TABLE sms add COLUMN seen INTEGER DEFAULT 0");
        db.execSQL("ALTER TABLE pdu add COLUMN seen INTEGER DEFAULT 0");

        try {
            // update the existing sms and pdu tables so the new "seen" column is the same as
            // the "read" column for each row.
            ContentValues contentValues = new ContentValues();
            contentValues.put("seen", 1);
            int count = db.update("sms", contentValues, "read=1", null);
            Log.d(TAG, "[MmsSmsDb] upgradeDatabaseToVersion51: updated " + count +
                    " rows in sms table to have READ=1");
            count = db.update("pdu", contentValues, "read=1", null);
            Log.d(TAG, "[MmsSmsDb] upgradeDatabaseToVersion51: updated " + count +
                    " rows in pdu table to have READ=1");
        } catch (Exception ex) {
            Log.e(TAG, "[MmsSmsDb] upgradeDatabaseToVersion51 caught ", ex);
        }
    }

    private void upgradeDatabaseToVersion53(SQLiteDatabase db) {
        db.execSQL("DROP TRIGGER IF EXISTS pdu_update_thread_read_on_update");

        // Updates threads table whenever a message in pdu is updated.
        db.execSQL("CREATE TRIGGER pdu_update_thread_read_on_update AFTER" +
                   "  UPDATE OF " + Mms.READ +
                   "  ON " + MmsProvider.TABLE_PDU + " " +
                   PDU_UPDATE_THREAD_CONSTRAINTS +
                   "BEGIN " +
                   PDU_UPDATE_THREAD_READ_BODY +
                   "END;");
    }

    private void upgradeDatabaseToVersion54(SQLiteDatabase db) {
        // Add 'date_sent' column to sms table.
        db.execSQL("ALTER TABLE sms ADD COLUMN " + Sms.DATE_SENT + " INTEGER DEFAULT 0");

        // Add 'date_sent' column to pdu table.
        db.execSQL("ALTER TABLE pdu ADD COLUMN " + Mms.DATE_SENT + " INTEGER DEFAULT 0");
    }

    private void upgradeDatabaseToVersion55(SQLiteDatabase db) {
        // Drop removed triggers
        db.execSQL("DROP TRIGGER IF EXISTS delete_obsolete_threads_pdu");
        db.execSQL("DROP TRIGGER IF EXISTS delete_obsolete_threads_when_update_pdu");
    }

    private void upgradeDatabaseToVersion56(SQLiteDatabase db) {
        // Add 'text_only' column to pdu table.
        db.execSQL("ALTER TABLE " + MmsProvider.TABLE_PDU + " ADD COLUMN " + Mms.TEXT_ONLY +
                " INTEGER DEFAULT 0");
    }

    private void upgradeDatabaseToVersion57(SQLiteDatabase db) {
        // Clear out bad rows, those with empty threadIds, from the pdu table.
        db.execSQL("DELETE FROM " + MmsProvider.TABLE_PDU + " WHERE " + Mms.THREAD_ID + " IS NULL");
    }

    private void upgradeDatabaseToVersion58(SQLiteDatabase db) {
        db.execSQL("ALTER TABLE " + MmsProvider.TABLE_PDU +
                " ADD COLUMN " + Mms.SUBSCRIPTION_ID
                + " INTEGER DEFAULT " + SubscriptionManager.INVALID_SUBSCRIPTION_ID);
        db.execSQL("ALTER TABLE " + MmsSmsProvider.TABLE_PENDING_MSG
                +" ADD COLUMN " + "pending_sub_id"
                + " INTEGER DEFAULT " + SubscriptionManager.INVALID_SUBSCRIPTION_ID);
        db.execSQL("ALTER TABLE " + SmsProvider.TABLE_SMS
                + " ADD COLUMN " + Sms.SUBSCRIPTION_ID
                + " INTEGER DEFAULT " + SubscriptionManager.INVALID_SUBSCRIPTION_ID);
        db.execSQL("ALTER TABLE " + SmsProvider.TABLE_RAW
                +" ADD COLUMN " + Sms.SUBSCRIPTION_ID
                + " INTEGER DEFAULT " + SubscriptionManager.INVALID_SUBSCRIPTION_ID);
    }

    private void upgradeDatabaseToVersion59(SQLiteDatabase db) {
        db.execSQL("ALTER TABLE " + MmsProvider.TABLE_PDU +" ADD COLUMN "
                + Mms.CREATOR + " TEXT");
        db.execSQL("ALTER TABLE " + SmsProvider.TABLE_SMS +" ADD COLUMN "
                + Sms.CREATOR + " TEXT");
    }

    private void upgradeDatabaseToVersion60(SQLiteDatabase db) {
        db.execSQL("ALTER TABLE " + MmsSmsProvider.TABLE_THREADS +" ADD COLUMN "
                + Threads.ARCHIVED + " INTEGER DEFAULT 0");
    }

    private void upgradeDatabaseToVersion61(SQLiteDatabase db) {
        db.execSQL("CREATE VIEW " + SmsProvider.VIEW_SMS_RESTRICTED + " AS " +
                   "SELECT * FROM " + SmsProvider.TABLE_SMS + " WHERE " +
                   Sms.TYPE + "=" + Sms.MESSAGE_TYPE_INBOX +
                   " OR " +
                   Sms.TYPE + "=" + Sms.MESSAGE_TYPE_SENT + ";");
        db.execSQL("CREATE VIEW " + MmsProvider.VIEW_PDU_RESTRICTED + "  AS " +
                   "SELECT * FROM " + MmsProvider.TABLE_PDU + " WHERE " +
                   "(" + Mms.MESSAGE_BOX + "=" + Mms.MESSAGE_BOX_INBOX +
                   " OR " +
                   Mms.MESSAGE_BOX + "=" + Mms.MESSAGE_BOX_SENT + ")" +
                   " AND " +
                   "(" + Mms.MESSAGE_TYPE + "!=" + PduHeaders.MESSAGE_TYPE_NOTIFICATION_IND + ");");

    }

    private void upgradeDatabaseToVersion62(SQLiteDatabase db) {
        // When a non-FBE device is upgraded to N, all MMS attachment files are moved from
        // /data/data to /data/user_de. We need to update the paths stored in the parts table to
        // reflect this change.
        String newPartsDirPath;
        try {
            newPartsDirPath = mContext.getDir(MmsProvider.PARTS_DIR_NAME, 0).getCanonicalPath();
        }
        catch (IOException e){
            Log.e(TAG, "openFile: check file path failed " + e, e);
            return;
        }

        // The old path of the part files will be something like this:
        //   /data/data/0/com.android.providers.telephony/app_parts
        // The new path of the part files will be something like this:
        //   /data/user_de/0/com.android.providers.telephony/app_parts
        int partsDirIndex = newPartsDirPath.lastIndexOf(
            File.separator, newPartsDirPath.lastIndexOf(MmsProvider.PARTS_DIR_NAME));
        String partsDirName = newPartsDirPath.substring(partsDirIndex) + File.separator;
        // The query to update the part path will be:
        //   UPDATE part SET _data = '/data/user_de/0/com.android.providers.telephony' ||
        //                           SUBSTR(_data, INSTR(_data, '/app_parts/'))
        //   WHERE INSTR(_data, '/app_parts/') > 0
        db.execSQL("UPDATE " + MmsProvider.TABLE_PART +
            " SET " + Part._DATA + " = '" + newPartsDirPath.substring(0, partsDirIndex) + "' ||" +
            " SUBSTR(" + Part._DATA + ", INSTR(" + Part._DATA + ", '" + partsDirName + "'))" +
            " WHERE INSTR(" + Part._DATA + ", '" + partsDirName + "') > 0");
    }

    private void upgradeDatabaseToVersion63(SQLiteDatabase db) {
        db.execSQL("ALTER TABLE " + SmsProvider.TABLE_RAW +" ADD COLUMN deleted INTEGER DEFAULT 0");
    }

    @Override
    public synchronized SQLiteDatabase getWritableDatabase() {
        SQLiteDatabase db = super.getWritableDatabase();

        if (!sTriedAutoIncrement) {
            sTriedAutoIncrement = true;
            boolean hasAutoIncrementThreads = hasAutoIncrement(db, MmsSmsProvider.TABLE_THREADS);
            boolean hasAutoIncrementAddresses = hasAutoIncrement(db, "canonical_addresses");
            boolean hasAutoIncrementPart = hasAutoIncrement(db, "part");
            boolean hasAutoIncrementPdu = hasAutoIncrement(db, "pdu");
            Log.d(TAG, "[getWritableDatabase] hasAutoIncrementThreads: " + hasAutoIncrementThreads +
                    " hasAutoIncrementAddresses: " + hasAutoIncrementAddresses +
                    " hasAutoIncrementPart: " + hasAutoIncrementPart +
                    " hasAutoIncrementPdu: " + hasAutoIncrementPdu);
            boolean autoIncrementThreadsSuccess = true;
            boolean autoIncrementAddressesSuccess = true;
            boolean autoIncrementPartSuccess = true;
            boolean autoIncrementPduSuccess = true;
            if (!hasAutoIncrementThreads) {
                db.beginTransaction();
                try {
                    if (false && sFakeLowStorageTest) {
                        Log.d(TAG, "[getWritableDatabase] mFakeLowStorageTest is true " +
                                " - fake exception");
                        throw new Exception("FakeLowStorageTest");
                    }
                    upgradeThreadsTableToAutoIncrement(db);     // a no-op if already upgraded
                    db.setTransactionSuccessful();
                } catch (Throwable ex) {
                    Log.e(TAG, "Failed to add autoIncrement to threads;: " + ex.getMessage(), ex);
                    autoIncrementThreadsSuccess = false;
                } finally {
                    db.endTransaction();
                }
            }
            if (!hasAutoIncrementAddresses) {
                db.beginTransaction();
                try {
                    if (false && sFakeLowStorageTest) {
                        Log.d(TAG, "[getWritableDatabase] mFakeLowStorageTest is true " +
                        " - fake exception");
                        throw new Exception("FakeLowStorageTest");
                    }
                    upgradeAddressTableToAutoIncrement(db);     // a no-op if already upgraded
                    db.setTransactionSuccessful();
                } catch (Throwable ex) {
                    Log.e(TAG, "Failed to add autoIncrement to canonical_addresses: " +
                            ex.getMessage(), ex);
                    autoIncrementAddressesSuccess = false;
                } finally {
                    db.endTransaction();
                }
            }
            if (!hasAutoIncrementPart) {
                db.beginTransaction();
                try {
                    if (false && sFakeLowStorageTest) {
                        Log.d(TAG, "[getWritableDatabase] mFakeLowStorageTest is true " +
                        " - fake exception");
                        throw new Exception("FakeLowStorageTest");
                    }
                    upgradePartTableToAutoIncrement(db);     // a no-op if already upgraded
                    db.setTransactionSuccessful();
                } catch (Throwable ex) {
                    Log.e(TAG, "Failed to add autoIncrement to part: " +
                            ex.getMessage(), ex);
                    autoIncrementPartSuccess = false;
                } finally {
                    db.endTransaction();
                }
            }
            if (!hasAutoIncrementPdu) {
                db.beginTransaction();
                try {
                    if (false && sFakeLowStorageTest) {
                        Log.d(TAG, "[getWritableDatabase] mFakeLowStorageTest is true " +
                        " - fake exception");
                        throw new Exception("FakeLowStorageTest");
                    }
                    upgradePduTableToAutoIncrement(db);     // a no-op if already upgraded
                    db.setTransactionSuccessful();
                } catch (Throwable ex) {
                    Log.e(TAG, "Failed to add autoIncrement to pdu: " +
                            ex.getMessage(), ex);
                    autoIncrementPduSuccess = false;
                } finally {
                    db.endTransaction();
                }
            }
            if (autoIncrementThreadsSuccess &&
                    autoIncrementAddressesSuccess &&
                    autoIncrementPartSuccess &&
                    autoIncrementPduSuccess) {
                if (mLowStorageMonitor != null) {
                    // We've already updated the database. This receiver is no longer necessary.
                    Log.d(TAG, "Unregistering mLowStorageMonitor - we've upgraded");
                    mContext.unregisterReceiver(mLowStorageMonitor);
                    mLowStorageMonitor = null;
                }
            } else {
                if (sFakeLowStorageTest) {
                    sFakeLowStorageTest = false;
                }

                // We failed, perhaps because of low storage. Turn on a receiver to watch for
                // storage space.
                if (mLowStorageMonitor == null) {
                    Log.d(TAG, "[getWritableDatabase] turning on storage monitor");
                    mLowStorageMonitor = new LowStorageMonitor();
                    IntentFilter intentFilter = new IntentFilter();
                    intentFilter.addAction(Intent.ACTION_DEVICE_STORAGE_LOW);
                    intentFilter.addAction(Intent.ACTION_DEVICE_STORAGE_OK);
                    mContext.registerReceiver(mLowStorageMonitor, intentFilter);
                }
            }
        }
        return db;
    }

    // Determine whether a particular table has AUTOINCREMENT in its schema.
    private boolean hasAutoIncrement(SQLiteDatabase db, String tableName) {
        boolean result = false;
        String query = "SELECT sql FROM sqlite_master WHERE type='table' AND name='" +
                        tableName + "'";
        Cursor c = db.rawQuery(query, null);
        if (c != null) {
            try {
                if (c.moveToFirst()) {
                    String schema = c.getString(0);
                    result = schema != null ? schema.contains("AUTOINCREMENT") : false;
                    Log.d(TAG, "[MmsSmsDb] tableName: " + tableName + " hasAutoIncrement: " +
                            schema + " result: " + result);
                }
            } finally {
                c.close();
            }
        }
        return result;
    }

    // upgradeThreadsTableToAutoIncrement() is called to add the AUTOINCREMENT keyword to
    // the threads table. This could fail if the user has a lot of conversations and not enough
    // storage to make a copy of the threads table. That's ok. This upgrade is optional. It'll
    // be called again next time the device is rebooted.
    private void upgradeThreadsTableToAutoIncrement(SQLiteDatabase db) {
        if (hasAutoIncrement(db, MmsSmsProvider.TABLE_THREADS)) {
            Log.d(TAG, "[MmsSmsDb] upgradeThreadsTableToAutoIncrement: already upgraded");
            return;
        }
        Log.d(TAG, "[MmsSmsDb] upgradeThreadsTableToAutoIncrement: upgrading");

        // Make the _id of the threads table autoincrement so we never re-use thread ids
        // Have to create a new temp threads table. Copy all the info from the old table.
        // Drop the old table and rename the new table to that of the old.
        db.execSQL("CREATE TABLE threads_temp (" +
                Threads._ID + " INTEGER PRIMARY KEY AUTOINCREMENT," +
                Threads.DATE + " INTEGER DEFAULT 0," +
                Threads.MESSAGE_COUNT + " INTEGER DEFAULT 0," +
                Threads.RECIPIENT_IDS + " TEXT," +
                Threads.SNIPPET + " TEXT," +
                Threads.SNIPPET_CHARSET + " INTEGER DEFAULT 0," +
                Threads.READ + " INTEGER DEFAULT 1," +
                Threads.TYPE + " INTEGER DEFAULT 0," +
                Threads.ERROR + " INTEGER DEFAULT 0," +
                Threads.HAS_ATTACHMENT + " INTEGER DEFAULT 0);");

        db.execSQL("INSERT INTO threads_temp SELECT * from threads;");
        db.execSQL("DROP TABLE threads;");
        db.execSQL("ALTER TABLE threads_temp RENAME TO threads;");
    }

    // upgradeAddressTableToAutoIncrement() is called to add the AUTOINCREMENT keyword to
    // the canonical_addresses table. This could fail if the user has a lot of people they've
    // messaged with and not enough storage to make a copy of the canonical_addresses table.
    // That's ok. This upgrade is optional. It'll be called again next time the device is rebooted.
    private void upgradeAddressTableToAutoIncrement(SQLiteDatabase db) {
        if (hasAutoIncrement(db, "canonical_addresses")) {
            Log.d(TAG, "[MmsSmsDb] upgradeAddressTableToAutoIncrement: already upgraded");
            return;
        }
        Log.d(TAG, "[MmsSmsDb] upgradeAddressTableToAutoIncrement: upgrading");

        // Make the _id of the canonical_addresses table autoincrement so we never re-use ids
        // Have to create a new temp canonical_addresses table. Copy all the info from the old
        // table. Drop the old table and rename the new table to that of the old.
        db.execSQL("CREATE TABLE canonical_addresses_temp (_id INTEGER PRIMARY KEY AUTOINCREMENT," +
                "address TEXT);");

        db.execSQL("INSERT INTO canonical_addresses_temp SELECT * from canonical_addresses;");
        db.execSQL("DROP TABLE canonical_addresses;");
        db.execSQL("ALTER TABLE canonical_addresses_temp RENAME TO canonical_addresses;");
    }

    // upgradePartTableToAutoIncrement() is called to add the AUTOINCREMENT keyword to
    // the part table. This could fail if the user has a lot of sound/video/picture attachments
    // and not enough storage to make a copy of the part table.
    // That's ok. This upgrade is optional. It'll be called again next time the device is rebooted.
    private void upgradePartTableToAutoIncrement(SQLiteDatabase db) {
        if (hasAutoIncrement(db, "part")) {
            Log.d(TAG, "[MmsSmsDb] upgradePartTableToAutoIncrement: already upgraded");
            return;
        }
        Log.d(TAG, "[MmsSmsDb] upgradePartTableToAutoIncrement: upgrading");

        // Make the _id of the part table autoincrement so we never re-use ids
        // Have to create a new temp part table. Copy all the info from the old
        // table. Drop the old table and rename the new table to that of the old.
        db.execSQL("CREATE TABLE part_temp (" +
                Part._ID + " INTEGER PRIMARY KEY AUTOINCREMENT," +
                Part.MSG_ID + " INTEGER," +
                Part.SEQ + " INTEGER DEFAULT 0," +
                Part.CONTENT_TYPE + " TEXT," +
                Part.NAME + " TEXT," +
                Part.CHARSET + " INTEGER," +
                Part.CONTENT_DISPOSITION + " TEXT," +
                Part.FILENAME + " TEXT," +
                Part.CONTENT_ID + " TEXT," +
                Part.CONTENT_LOCATION + " TEXT," +
                Part.CT_START + " INTEGER," +
                Part.CT_TYPE + " TEXT," +
                Part._DATA + " TEXT," +
                Part.TEXT + " TEXT);");

        db.execSQL("INSERT INTO part_temp SELECT * from part;");
        db.execSQL("DROP TABLE part;");
        db.execSQL("ALTER TABLE part_temp RENAME TO part;");

        // part-related triggers get tossed when the part table is dropped -- rebuild them.
        createMmsTriggers(db);
    }

    // upgradePduTableToAutoIncrement() is called to add the AUTOINCREMENT keyword to
    // the pdu table. This could fail if the user has a lot of mms messages
    // and not enough storage to make a copy of the pdu table.
    // That's ok. This upgrade is optional. It'll be called again next time the device is rebooted.
    private void upgradePduTableToAutoIncrement(SQLiteDatabase db) {
        if (hasAutoIncrement(db, "pdu")) {
            Log.d(TAG, "[MmsSmsDb] upgradePduTableToAutoIncrement: already upgraded");
            return;
        }
        Log.d(TAG, "[MmsSmsDb] upgradePduTableToAutoIncrement: upgrading");

        // Make the _id of the part table autoincrement so we never re-use ids
        // Have to create a new temp part table. Copy all the info from the old
        // table. Drop the old table and rename the new table to that of the old.
        db.execSQL("CREATE TABLE pdu_temp (" +
                Mms._ID + " INTEGER PRIMARY KEY AUTOINCREMENT," +
                Mms.THREAD_ID + " INTEGER," +
                Mms.DATE + " INTEGER," +
                Mms.DATE_SENT + " INTEGER DEFAULT 0," +
                Mms.MESSAGE_BOX + " INTEGER," +
                Mms.READ + " INTEGER DEFAULT 0," +
                Mms.MESSAGE_ID + " TEXT," +
                Mms.SUBJECT + " TEXT," +
                Mms.SUBJECT_CHARSET + " INTEGER," +
                Mms.CONTENT_TYPE + " TEXT," +
                Mms.CONTENT_LOCATION + " TEXT," +
                Mms.EXPIRY + " INTEGER," +
                Mms.MESSAGE_CLASS + " TEXT," +
                Mms.MESSAGE_TYPE + " INTEGER," +
                Mms.MMS_VERSION + " INTEGER," +
                Mms.MESSAGE_SIZE + " INTEGER," +
                Mms.PRIORITY + " INTEGER," +
                Mms.READ_REPORT + " INTEGER," +
                Mms.REPORT_ALLOWED + " INTEGER," +
                Mms.RESPONSE_STATUS + " INTEGER," +
                Mms.STATUS + " INTEGER," +
                Mms.TRANSACTION_ID + " TEXT," +
                Mms.RETRIEVE_STATUS + " INTEGER," +
                Mms.RETRIEVE_TEXT + " TEXT," +
                Mms.RETRIEVE_TEXT_CHARSET + " INTEGER," +
                Mms.READ_STATUS + " INTEGER," +
                Mms.CONTENT_CLASS + " INTEGER," +
                Mms.RESPONSE_TEXT + " TEXT," +
                Mms.DELIVERY_TIME + " INTEGER," +
                Mms.DELIVERY_REPORT + " INTEGER," +
                Mms.LOCKED + " INTEGER DEFAULT 0," +
                Mms.SUBSCRIPTION_ID + " INTEGER DEFAULT "
                        + SubscriptionManager.INVALID_SUBSCRIPTION_ID + ", " +
                Mms.SEEN + " INTEGER DEFAULT 0," +
                Mms.TEXT_ONLY + " INTEGER DEFAULT 0" +
                ");");

        db.execSQL("INSERT INTO pdu_temp SELECT * from pdu;");
        db.execSQL("DROP TABLE pdu;");
        db.execSQL("ALTER TABLE pdu_temp RENAME TO pdu;");

        // pdu-related triggers get tossed when the part table is dropped -- rebuild them.
        createMmsTriggers(db);
    }

    private class LowStorageMonitor extends BroadcastReceiver {

        public LowStorageMonitor() {
        }

        public void onReceive(Context context, Intent intent) {
            String action = intent.getAction();

            Log.d(TAG, "[LowStorageMonitor] onReceive intent " + action);

            if (Intent.ACTION_DEVICE_STORAGE_OK.equals(action)) {
                sTriedAutoIncrement = false;    // try to upgrade on the next getWriteableDatabase
            }
        }
    }

    private void updateThreadsAttachmentColumn(SQLiteDatabase db) {
        // Set the values of that column correctly based on the current
        // contents of the database.
        db.execSQL("UPDATE threads SET has_attachment=1 WHERE _id IN " +
                   "  (SELECT DISTINCT pdu.thread_id FROM part " +
                   "   JOIN pdu ON pdu._id=part.mid " +
                   "   WHERE part.ct != 'text/plain' AND part.ct != 'application/smil')");
    }
}<|MERGE_RESOLUTION|>--- conflicted
+++ resolved
@@ -238,7 +238,7 @@
     private static boolean sFakeLowStorageTest = false;     // for testing only
 
     static final String DATABASE_NAME = "mmssms.db";
-    static final int DATABASE_VERSION = 63;
+    static final int DATABASE_VERSION = 64;
     private final Context mContext;
     private LowStorageMonitor mLowStorageMonitor;
 
@@ -1412,23 +1412,31 @@
 
             db.beginTransaction();
             try {
-<<<<<<< HEAD
                 // upgrade to 63: just add a happy little index.
                 createThreadIdDateIndex(db);
-=======
-                upgradeDatabaseToVersion63(db);
->>>>>>> 9dbdf2dd
-                db.setTransactionSuccessful();
-            } catch (Throwable ex) {
-                Log.e(TAG, ex.getMessage(), ex);
-                break;
-            } finally {
-                db.endTransaction();
-            }
-<<<<<<< HEAD
-=======
-
->>>>>>> 9dbdf2dd
+                db.setTransactionSuccessful();
+            } catch (Throwable ex) {
+                Log.e(TAG, ex.getMessage(), ex);
+                break;
+            } finally {
+                db.endTransaction();
+            }
+        case 63:
+            if (currentVersion <= 63) {
+                return;
+            }
+
+            db.beginTransaction();
+            try {
+                upgradeDatabaseToVersion64(db);
+                db.setTransactionSuccessful();
+            } catch (Throwable ex) {
+                Log.e(TAG, ex.getMessage(), ex);
+                break;
+            } finally {
+                db.endTransaction();
+            }
+
             return;
         }
 
@@ -1703,7 +1711,7 @@
             " WHERE INSTR(" + Part._DATA + ", '" + partsDirName + "') > 0");
     }
 
-    private void upgradeDatabaseToVersion63(SQLiteDatabase db) {
+    private void upgradeDatabaseToVersion64(SQLiteDatabase db) {
         db.execSQL("ALTER TABLE " + SmsProvider.TABLE_RAW +" ADD COLUMN deleted INTEGER DEFAULT 0");
     }
 
