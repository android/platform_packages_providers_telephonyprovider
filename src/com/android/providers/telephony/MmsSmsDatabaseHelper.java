/*
 * Copyright (C) 2008 The Android Open Source Project
 *
 * Licensed under the Apache License, Version 2.0 (the "License");
 * you may not use this file except in compliance with the License.
 * You may obtain a copy of the License at
 *
 *      http://www.apache.org/licenses/LICENSE-2.0
 *
 * Unless required by applicable law or agreed to in writing, software
 * distributed under the License is distributed on an "AS IS" BASIS,
 * WITHOUT WARRANTIES OR CONDITIONS OF ANY KIND, either express or implied.
 * See the License for the specific language governing permissions and
 * limitations under the License.
 */

package com.android.providers.telephony;

import android.content.BroadcastReceiver;
import android.content.ContentValues;
import android.content.Context;
import android.content.Intent;
import android.content.IntentFilter;
import android.content.SharedPreferences;
import android.database.Cursor;
import android.database.DatabaseErrorHandler;
import android.database.DefaultDatabaseErrorHandler;
import android.database.sqlite.SQLiteDatabase;
import android.database.sqlite.SQLiteException;
import android.database.sqlite.SQLiteOpenHelper;
import android.os.storage.StorageManager;
import android.preference.PreferenceManager;
import android.provider.BaseColumns;
import android.provider.Telephony;
import android.provider.Telephony.Mms;
import android.provider.Telephony.Mms.Addr;
import android.provider.Telephony.Mms.Part;
import android.provider.Telephony.Mms.Rate;
import android.provider.Telephony.MmsSms;
import android.provider.Telephony.MmsSms.PendingMessages;
import android.provider.Telephony.Sms;
import android.provider.Telephony.Sms.Intents;
import android.provider.Telephony.Threads;
import android.telephony.SubscriptionManager;
import android.util.Log;
import android.util.Slog;

import com.android.internal.annotations.VisibleForTesting;
import com.android.internal.telephony.PhoneFactory;
import com.google.android.mms.pdu.EncodedStringValue;
import com.google.android.mms.pdu.PduHeaders;

import java.io.File;
import java.io.FileInputStream;
import java.io.IOException;
import java.io.InputStream;
import java.util.ArrayList;
import java.util.HashSet;
import java.util.Iterator;
import java.util.concurrent.atomic.AtomicBoolean;

/**
 * A {@link SQLiteOpenHelper} that handles DB management of SMS and MMS tables.
 *
 * From N, SMS and MMS tables are split into two groups with different levels of encryption.
 *   - the raw table, which lives inside DE(Device Encrypted) storage.
 *   - all other tables, which lives under CE(Credential Encrypted) storage.
 *
 * All tables are created by this class in the same database that can live either in DE or CE
 * storage. But not all tables in the same database should be used. Only DE tables should be used
 * in the database created in DE and only CE tables should be used in the database created in CE.
 * The only exception is a non-FBE device migrating from M to N, in which case the DE and CE tables
 * will actually live inside the same storage/database.
 *
 * This class provides methods to create instances that manage databases in different storage.
 * It's the responsibility of the clients of this class to make sure the right instance is
 * used to access tables that are supposed to live inside the intended storage.
 */
public class MmsSmsDatabaseHelper extends SQLiteOpenHelper {
    private static final String TAG = "MmsSmsDatabaseHelper";

    private static final String SMS_UPDATE_THREAD_READ_BODY =
                        "  UPDATE threads SET read = " +
                        "    CASE (SELECT COUNT(*)" +
                        "          FROM sms" +
                        "          WHERE " + Sms.READ + " = 0" +
                        "            AND " + Sms.THREAD_ID + " = threads._id)" +
                        "      WHEN 0 THEN 1" +
                        "      ELSE 0" +
                        "    END" +
                        "  WHERE threads._id = new." + Sms.THREAD_ID + "; ";

    private static final String UPDATE_THREAD_COUNT_ON_NEW =
                        "  UPDATE threads SET message_count = " +
                        "     (SELECT COUNT(sms._id) FROM sms LEFT JOIN threads " +
                        "      ON threads._id = " + Sms.THREAD_ID +
                        "      WHERE " + Sms.THREAD_ID + " = new.thread_id" +
                        "        AND sms." + Sms.TYPE + " != 3) + " +
                        "     (SELECT COUNT(pdu._id) FROM pdu LEFT JOIN threads " +
                        "      ON threads._id = " + Mms.THREAD_ID +
                        "      WHERE " + Mms.THREAD_ID + " = new.thread_id" +
                        "        AND (m_type=132 OR m_type=130 OR m_type=128)" +
                        "        AND " + Mms.MESSAGE_BOX + " != 3) " +
                        "  WHERE threads._id = new.thread_id; ";

    private static final String UPDATE_THREAD_COUNT_ON_OLD =
                        "  UPDATE threads SET message_count = " +
                        "     (SELECT COUNT(sms._id) FROM sms LEFT JOIN threads " +
                        "      ON threads._id = " + Sms.THREAD_ID +
                        "      WHERE " + Sms.THREAD_ID + " = old.thread_id" +
                        "        AND sms." + Sms.TYPE + " != 3) + " +
                        "     (SELECT COUNT(pdu._id) FROM pdu LEFT JOIN threads " +
                        "      ON threads._id = " + Mms.THREAD_ID +
                        "      WHERE " + Mms.THREAD_ID + " = old.thread_id" +
                        "        AND (m_type=132 OR m_type=130 OR m_type=128)" +
                        "        AND " + Mms.MESSAGE_BOX + " != 3) " +
                        "  WHERE threads._id = old.thread_id; ";

    private static final String SMS_UPDATE_THREAD_DATE_SNIPPET_COUNT_ON_UPDATE =
                        "BEGIN" +
                        "  UPDATE threads SET" +
                        "    date = (strftime('%s','now') * 1000), " +
                        "    snippet = new." + Sms.BODY + ", " +
                        "    snippet_cs = 0" +
                        "  WHERE threads._id = new." + Sms.THREAD_ID + "; " +
                        UPDATE_THREAD_COUNT_ON_NEW +
                        SMS_UPDATE_THREAD_READ_BODY +
                        "END;";

    private static final String PDU_UPDATE_THREAD_CONSTRAINTS =
                        "  WHEN new." + Mms.MESSAGE_TYPE + "=" +
                        PduHeaders.MESSAGE_TYPE_RETRIEVE_CONF +
                        "    OR new." + Mms.MESSAGE_TYPE + "=" +
                        PduHeaders.MESSAGE_TYPE_NOTIFICATION_IND +
                        "    OR new." + Mms.MESSAGE_TYPE + "=" +
                        PduHeaders.MESSAGE_TYPE_SEND_REQ + " ";

    // When looking in the pdu table for unread messages, only count messages that
    // are displayed to the user. The constants are defined in PduHeaders and could be used
    // here, but the string "(m_type=132 OR m_type=130 OR m_type=128)" is used throughout this
    // file and so it is used here to be consistent.
    //     m_type=128   = MESSAGE_TYPE_SEND_REQ
    //     m_type=130   = MESSAGE_TYPE_NOTIFICATION_IND
    //     m_type=132   = MESSAGE_TYPE_RETRIEVE_CONF
    private static final String PDU_UPDATE_THREAD_READ_BODY =
                        "  UPDATE threads SET read = " +
                        "    CASE (SELECT COUNT(*)" +
                        "          FROM " + MmsProvider.TABLE_PDU +
                        "          WHERE " + Mms.READ + " = 0" +
                        "            AND " + Mms.THREAD_ID + " = threads._id " +
                        "            AND (m_type=132 OR m_type=130 OR m_type=128)) " +
                        "      WHEN 0 THEN 1" +
                        "      ELSE 0" +
                        "    END" +
                        "  WHERE threads._id = new." + Mms.THREAD_ID + "; ";

    private static final String PDU_UPDATE_THREAD_DATE_SNIPPET_COUNT_ON_UPDATE =
                        "BEGIN" +
                        "  UPDATE threads SET" +
                        "    date = (strftime('%s','now') * 1000), " +
                        "    snippet = new." + Mms.SUBJECT + ", " +
                        "    snippet_cs = new." + Mms.SUBJECT_CHARSET +
                        "  WHERE threads._id = new." + Mms.THREAD_ID + "; " +
                        UPDATE_THREAD_COUNT_ON_NEW +
                        PDU_UPDATE_THREAD_READ_BODY +
                        "END;";

    private static final String UPDATE_THREAD_SNIPPET_SNIPPET_CS_ON_DELETE =
                        "  UPDATE threads SET snippet = " +
                        "   (SELECT snippet FROM" +
                        "     (SELECT date * 1000 AS date, sub AS snippet, thread_id FROM pdu" +
                        "      UNION SELECT date, body AS snippet, thread_id FROM sms)" +
                        "    WHERE thread_id = OLD.thread_id ORDER BY date DESC LIMIT 1) " +
                        "  WHERE threads._id = OLD.thread_id; " +
                        "  UPDATE threads SET snippet_cs = " +
                        "   (SELECT snippet_cs FROM" +
                        "     (SELECT date * 1000 AS date, sub_cs AS snippet_cs, thread_id FROM pdu" +
                        "      UNION SELECT date, 0 AS snippet_cs, thread_id FROM sms)" +
                        "    WHERE thread_id = OLD.thread_id ORDER BY date DESC LIMIT 1) " +
                        "  WHERE threads._id = OLD.thread_id; ";


    // When a part is inserted, if it is not text/plain or application/smil
    // (which both can exist with text-only MMSes), then there is an attachment.
    // Set has_attachment=1 in the threads table for the thread in question.
    private static final String PART_UPDATE_THREADS_ON_INSERT_TRIGGER =
                        "CREATE TRIGGER update_threads_on_insert_part " +
                        " AFTER INSERT ON part " +
                        " WHEN new.ct != 'text/plain' AND new.ct != 'application/smil' " +
                        " BEGIN " +
                        "  UPDATE threads SET has_attachment=1 WHERE _id IN " +
                        "   (SELECT pdu.thread_id FROM part JOIN pdu ON pdu._id=part.mid " +
                        "     WHERE part._id=new._id LIMIT 1); " +
                        " END";

    // When the 'mid' column in the part table is updated, we need to run the trigger to update
    // the threads table's has_attachment column, if the part is an attachment.
    private static final String PART_UPDATE_THREADS_ON_UPDATE_TRIGGER =
                        "CREATE TRIGGER update_threads_on_update_part " +
                        " AFTER UPDATE of " + Part.MSG_ID + " ON part " +
                        " WHEN new.ct != 'text/plain' AND new.ct != 'application/smil' " +
                        " BEGIN " +
                        "  UPDATE threads SET has_attachment=1 WHERE _id IN " +
                        "   (SELECT pdu.thread_id FROM part JOIN pdu ON pdu._id=part.mid " +
                        "     WHERE part._id=new._id LIMIT 1); " +
                        " END";


    // When a part is deleted (with the same non-text/SMIL constraint as when
    // we set has_attachment), update the threads table for all threads.
    // Unfortunately we cannot update only the thread that the part was
    // attached to, as it is possible that the part has been orphaned and
    // the message it was attached to is already gone.
    private static final String PART_UPDATE_THREADS_ON_DELETE_TRIGGER =
                        "CREATE TRIGGER update_threads_on_delete_part " +
                        " AFTER DELETE ON part " +
                        " WHEN old.ct != 'text/plain' AND old.ct != 'application/smil' " +
                        " BEGIN " +
                        "  UPDATE threads SET has_attachment = " +
                        "   CASE " +
                        "    (SELECT COUNT(*) FROM part JOIN pdu " +
                        "     WHERE pdu.thread_id = threads._id " +
                        "     AND part.ct != 'text/plain' AND part.ct != 'application/smil' " +
                        "     AND part.mid = pdu._id)" +
                        "   WHEN 0 THEN 0 " +
                        "   ELSE 1 " +
                        "   END; " +
                        " END";

    // When the 'thread_id' column in the pdu table is updated, we need to run the trigger to update
    // the threads table's has_attachment column, if the message has an attachment in 'part' table
    private static final String PDU_UPDATE_THREADS_ON_UPDATE_TRIGGER =
                        "CREATE TRIGGER update_threads_on_update_pdu " +
                        " AFTER UPDATE of thread_id ON pdu " +
                        " BEGIN " +
                        "  UPDATE threads SET has_attachment=1 WHERE _id IN " +
                        "   (SELECT pdu.thread_id FROM part JOIN pdu " +
                        "     WHERE part.ct != 'text/plain' AND part.ct != 'application/smil' " +
                        "     AND part.mid = pdu._id);" +
                        " END";

    private static MmsSmsDatabaseHelper sDeInstance = null;
    private static MmsSmsDatabaseHelper sCeInstance = null;
    private static MmsSmsDatabaseErrorHandler sDbErrorHandler = null;

    private static final String[] BIND_ARGS_NONE = new String[0];

    private static boolean sTriedAutoIncrement = false;
    private static boolean sFakeLowStorageTest = false;     // for testing only

    static final String DATABASE_NAME = "mmssms.db";
    static final int DATABASE_VERSION = 67;
    private static final int IDLE_CONNECTION_TIMEOUT_MS = 30000;

    private final Context mContext;
    private LowStorageMonitor mLowStorageMonitor;

    // SharedPref key used to check if initial create has been done (if onCreate has already been
    // called once)
    private static final String INITIAL_CREATE_DONE = "initial_create_done";
    // cache for INITIAL_CREATE_DONE shared pref so access to it can be avoided when possible
    private static AtomicBoolean sInitialCreateDone = new AtomicBoolean(false);

    /**
     * The primary purpose of this DatabaseErrorHandler is to broadcast an intent on corruption and
     * print a Slog.wtf so database corruption can be caught earlier.
     */
    private static class MmsSmsDatabaseErrorHandler implements DatabaseErrorHandler {
        private DefaultDatabaseErrorHandler mDefaultDatabaseErrorHandler
                = new DefaultDatabaseErrorHandler();
        private Context mContext;

        MmsSmsDatabaseErrorHandler(Context context) {
            mContext = context;
        }

        @Override
        public void onCorruption(SQLiteDatabase dbObj) {
            String logMsg = "Corruption reported by sqlite on database: " + dbObj.getPath();
            localLogWtf(logMsg);
            sendDbLostIntent(mContext, true);
            // Let the default error handler take other actions
            mDefaultDatabaseErrorHandler.onCorruption(dbObj);
        }
    }

    private MmsSmsDatabaseHelper(Context context, MmsSmsDatabaseErrorHandler dbErrorHandler) {
        super(context, DATABASE_NAME, null, DATABASE_VERSION, dbErrorHandler);
        mContext = context;
        // Memory optimization - close idle connections after 30s of inactivity
        setIdleConnectionTimeout(IDLE_CONNECTION_TIMEOUT_MS);
        try {
            PhoneFactory.addLocalLog(TAG, 100);
        } catch (IllegalArgumentException e) {
            // ignore
        }
    }

    private static synchronized MmsSmsDatabaseErrorHandler getDbErrorHandler(Context context) {
        if (sDbErrorHandler == null) {
            sDbErrorHandler = new MmsSmsDatabaseErrorHandler(context);
        }
        return sDbErrorHandler;
    }

    private static void sendDbLostIntent(Context context, boolean isCorrupted) {
        // Broadcast ACTION_SMS_MMS_DB_LOST
        Intent intent = new Intent(Sms.Intents.ACTION_SMS_MMS_DB_LOST);
        intent.putExtra(Sms.Intents.EXTRA_IS_CORRUPTED, isCorrupted);
        intent.addFlags(Intent.FLAG_RECEIVER_INCLUDE_BACKGROUND);
        context.sendBroadcast(intent, android.Manifest.permission.READ_PRIVILEGED_PHONE_STATE);
    }
    /**
     * Returns a singleton helper for the combined MMS and SMS database in device encrypted storage.
     */
    /* package */ static synchronized MmsSmsDatabaseHelper getInstanceForDe(Context context) {
        if (sDeInstance == null) {
            Context deContext = ProviderUtil.getDeviceEncryptedContext(context);
            sDeInstance = new MmsSmsDatabaseHelper(deContext, getDbErrorHandler(deContext));
        }
        return sDeInstance;
    }

    /**
     * Returns a singleton helper for the combined MMS and SMS database in credential encrypted
     * storage. If FBE is not available, use the device encrypted storage instead.
     */
    /* package */ static synchronized MmsSmsDatabaseHelper getInstanceForCe(Context context) {
        if (sCeInstance == null) {
            if (StorageManager.isFileEncryptedNativeOrEmulated()) {
                Context ceContext = ProviderUtil.getCredentialEncryptedContext(context);
                sCeInstance = new MmsSmsDatabaseHelper(ceContext, getDbErrorHandler(ceContext));
            } else {
                sCeInstance = getInstanceForDe(context);
            }
        }
        return sCeInstance;
    }

    /**
     * Look through all the recipientIds referenced by the threads and then delete any
     * unreferenced rows from the canonical_addresses table.
     */
    private static void removeUnferencedCanonicalAddresses(SQLiteDatabase db) {
        Cursor c = db.query(MmsSmsProvider.TABLE_THREADS, new String[] { "recipient_ids" },
                null, null, null, null, null);
        if (c != null) {
            try {
                if (c.getCount() == 0) {
                    // no threads, delete all addresses
                    int rows = db.delete("canonical_addresses", null, null);
                } else {
                    // Find all the referenced recipient_ids from the threads. recipientIds is
                    // a space-separated list of recipient ids: "1 14 21"
                    HashSet<Integer> recipientIds = new HashSet<Integer>();
                    while (c.moveToNext()) {
                        String[] recips = c.getString(0).split(" ");
                        for (String recip : recips) {
                            try {
                                int recipientId = Integer.parseInt(recip);
                                recipientIds.add(recipientId);
                            } catch (Exception e) {
                            }
                        }
                    }
                    // Now build a selection string of all the unique recipient ids
                    StringBuilder sb = new StringBuilder();
                    Iterator<Integer> iter = recipientIds.iterator();
                    sb.append("_id NOT IN (");
                    while (iter.hasNext()) {
                        sb.append(iter.next());
                        if (iter.hasNext()) {
                            sb.append(",");
                        }
                    }
                    sb.append(")");
                    int rows = db.delete("canonical_addresses", sb.toString(), null);
                }
            } finally {
                c.close();
            }
        }
    }

    public static void updateThread(SQLiteDatabase db, long thread_id) {
        if (thread_id < 0) {
            updateThreads(db, null, null);
            return;
        }
        updateThreads(db, "(thread_id = ?)", new String[]{ String.valueOf(thread_id) });
    }

    /**
     * Update all threads containing SMS matching the 'where' condition. Note that the condition
     * is applied to individual messages in the sms table, NOT the threads table.
     */
    public static void updateThreads(SQLiteDatabase db, String where, String[] whereArgs) {
        if (where == null) {
            where = "1";
        }
        if (whereArgs == null) {
            whereArgs = BIND_ARGS_NONE;
        }
        db.beginTransaction();
        try {
            // Delete rows in the threads table if
            // there are no more messages attached to it in either
            // the sms or pdu tables.
            // Note that we do this regardless of whether they match 'where'.
            int rows = db.delete(MmsSmsProvider.TABLE_THREADS,
                    "_id NOT IN (" +
                        " SELECT DISTINCT thread_id FROM sms WHERE thread_id IS NOT NULL" +
                        " UNION" +
                        " SELECT DISTINCT thread_id FROM pdu WHERE thread_id IS NOT NULL)",
                        null);
            if (rows > 0) {
                // If this deleted a row, let's remove orphaned canonical_addresses
                removeUnferencedCanonicalAddresses(db);
            }

            // Update the message count in the threads table as the sum
            // of all messages in both the sms and pdu tables.
            db.execSQL(
                    " UPDATE threads" +
                    " SET message_count = (" +
                        " SELECT COUNT(sms._id) FROM sms" +
                        " WHERE " + Sms.THREAD_ID + " = threads._id" +
                        " AND sms." + Sms.TYPE + " != 3" +
                    " ) + (" +
                        " SELECT COUNT(pdu._id) FROM pdu" +
                        " WHERE " + Mms.THREAD_ID + " = threads._id" +
                        " AND (m_type=132 OR m_type=130 OR m_type=128)" +
                        " AND " + Mms.MESSAGE_BOX + " != 3" +
                    " )" +
                    " WHERE EXISTS (" +
                        " SELECT _id" +
                        " FROM sms" +
                        " WHERE thread_id = threads._id" +
                        " AND (" + where + ")" +
                        " LIMIT 1" +
                    " );",
                    whereArgs);

            // Update the date and the snippet (and its character set) in
            // the threads table to be that of the most recent message in
            // the thread.
            db.execSQL(
                    " WITH matches AS (" +
                        " SELECT date * 1000 AS date, sub AS snippet, sub_cs AS snippet_cs, thread_id" +
                        " FROM pdu" +
                        " WHERE thread_id = threads._id" +
                        " UNION" +
                        " SELECT date, body AS snippet, 0 AS snippet_cs, thread_id" +
                        " FROM sms" +
                        " WHERE thread_id = threads._id" +
                        " ORDER BY date DESC" +
                        " LIMIT 1" +
                    " )" +
                    " UPDATE threads" +
                    " SET date   = (SELECT date FROM matches)," +
                        " snippet    = (SELECT snippet FROM matches)," +
                        " snippet_cs = (SELECT snippet_cs FROM matches)" +
                    " WHERE EXISTS (" +
                        " SELECT _id" +
                        " FROM sms" +
                        " WHERE thread_id = threads._id" +
                        " AND (" + where + ")" +
                        " LIMIT 1" +
                    " );",
                    whereArgs);

            // Update the error column of the thread to indicate if there
            // are any messages in it that have failed to send.
            // First check to see if there are any messages with errors in this thread.
            db.execSQL(
                    " UPDATE threads" +
                    " SET error = EXISTS (" +
                        " SELECT type" +
                        " FROM sms" +
                        " WHERE type=" + Telephony.TextBasedSmsColumns.MESSAGE_TYPE_FAILED +
                        " AND thread_id = threads._id" +
                    " )" +
                    " WHERE EXISTS (" +
                        " SELECT _id" +
                        " FROM sms" +
                        " WHERE thread_id = threads._id" +
                        " AND (" + where + ")" +
                        " LIMIT 1" +
                    " );",
                    whereArgs);

            db.setTransactionSuccessful();
        } catch (Throwable ex) {
            Log.e(TAG, ex.getMessage(), ex);
        } finally {
            db.endTransaction();
        }
    }

    public static int deleteOneSms(SQLiteDatabase db, int message_id) {
        int thread_id = -1;
        // Find the thread ID that the specified SMS belongs to.
        Cursor c = db.query("sms", new String[] { "thread_id" },
                            "_id=" + message_id, null, null, null, null);
        if (c != null) {
            if (c.moveToFirst()) {
                thread_id = c.getInt(0);
            }
            c.close();
        }

        // Delete the specified message.
        int rows = db.delete("sms", "_id=" + message_id, null);
        if (thread_id > 0) {
            // Update its thread.
            updateThread(db, thread_id);
        }
        return rows;
    }

    @Override
    public void onCreate(SQLiteDatabase db) {
        localLog("onCreate: Creating all SMS-MMS tables.");
        // if FBE is not supported, or if this onCreate is for CE partition database
        if (!StorageManager.isFileEncryptedNativeOrEmulated()
                || mContext.isCredentialProtectedStorage()) {
            localLog("onCreate: broadcasting ACTION_SMS_MMS_DB_CREATED");
            // Broadcast ACTION_SMS_MMS_DB_CREATED
            Intent intent = new Intent(Sms.Intents.ACTION_SMS_MMS_DB_CREATED);
            intent.addFlags(Intent.FLAG_RECEIVER_INCLUDE_BACKGROUND);

            if (isInitialCreateDone()) {
                // this onCreate is called after onCreate was called once initially. The db file
                // disappeared mysteriously?
                localLogWtf("onCreate: was already called once earlier");
                intent.putExtra(Intents.EXTRA_IS_INITIAL_CREATE, false);
<<<<<<< HEAD
=======
                sendDbLostIntent(mContext, false);
>>>>>>> 3e21fecf
            } else {
                setInitialCreateDone();
                intent.putExtra(Intents.EXTRA_IS_INITIAL_CREATE, true);
            }

            mContext.sendBroadcast(intent, android.Manifest.permission.READ_SMS);
        }
        createMmsTables(db);
        createSmsTables(db);
        createCommonTables(db);
        createCommonTriggers(db);
        createMmsTriggers(db);
        createWordsTables(db);
        createIndices(db);
    }

<<<<<<< HEAD
    private void localLog(String logMsg) {
=======
    private static void localLog(String logMsg) {
>>>>>>> 3e21fecf
        Log.d(TAG, logMsg);
        PhoneFactory.localLog(TAG, logMsg);
    }

<<<<<<< HEAD
    private void localLogWtf(String logMsg) {
=======
    private static void localLogWtf(String logMsg) {
>>>>>>> 3e21fecf
        Slog.wtf(TAG, logMsg);
        PhoneFactory.localLog(TAG, logMsg);
    }

    private boolean isInitialCreateDone() {
        SharedPreferences sp = PreferenceManager.getDefaultSharedPreferences(mContext);
        return sp.getBoolean(INITIAL_CREATE_DONE, false);
    }

    private void setInitialCreateDone() {
        if (!sInitialCreateDone.getAndSet(true)) {
            SharedPreferences.Editor editor
                    = PreferenceManager.getDefaultSharedPreferences(mContext).edit();
            editor.putBoolean(INITIAL_CREATE_DONE, true);
            editor.commit();
        }
    }

    // When upgrading the database we need to populate the words
    // table with the rows out of sms and part.
    private void populateWordsTable(SQLiteDatabase db) {
        final String TABLE_WORDS = "words";
        {
            Cursor smsRows = db.query(
                    "sms",
                    new String[] { Sms._ID, Sms.BODY },
                    null,
                    null,
                    null,
                    null,
                    null);
            try {
                if (smsRows != null) {
                    smsRows.moveToPosition(-1);
                    ContentValues cv = new ContentValues();
                    while (smsRows.moveToNext()) {
                        cv.clear();

                        long id = smsRows.getLong(0);        // 0 for Sms._ID
                        String body = smsRows.getString(1);  // 1 for Sms.BODY

                        cv.put(Telephony.MmsSms.WordsTable.ID, id);
                        cv.put(Telephony.MmsSms.WordsTable.INDEXED_TEXT, body);
                        cv.put(Telephony.MmsSms.WordsTable.SOURCE_ROW_ID, id);
                        cv.put(Telephony.MmsSms.WordsTable.TABLE_ID, 1);
                        db.insert(TABLE_WORDS, Telephony.MmsSms.WordsTable.INDEXED_TEXT, cv);
                    }
                }
            } finally {
                if (smsRows != null) {
                    smsRows.close();
                }
            }
        }

        {
            Cursor mmsRows = db.query(
                    "part",
                    new String[] { Part._ID, Part.TEXT },
                    "ct = 'text/plain'",
                    null,
                    null,
                    null,
                    null);
            try {
                if (mmsRows != null) {
                    mmsRows.moveToPosition(-1);
                    ContentValues cv = new ContentValues();
                    while (mmsRows.moveToNext()) {
                        cv.clear();

                        long id = mmsRows.getLong(0);         // 0 for Part._ID
                        String body = mmsRows.getString(1);   // 1 for Part.TEXT

                        cv.put(Telephony.MmsSms.WordsTable.ID, id);
                        cv.put(Telephony.MmsSms.WordsTable.INDEXED_TEXT, body);
                        cv.put(Telephony.MmsSms.WordsTable.SOURCE_ROW_ID, id);
                        cv.put(Telephony.MmsSms.WordsTable.TABLE_ID, 1);
                        db.insert(TABLE_WORDS, Telephony.MmsSms.WordsTable.INDEXED_TEXT, cv);
                    }
                }
            } finally {
                if (mmsRows != null) {
                    mmsRows.close();
                }
            }
        }
    }

    private void createWordsTables(SQLiteDatabase db) {
        try {
            db.execSQL("CREATE VIRTUAL TABLE words USING FTS3 (_id INTEGER PRIMARY KEY, index_text TEXT, source_id INTEGER, table_to_use INTEGER);");

            // monitor the sms table
            // NOTE don't handle inserts using a trigger because it has an unwanted
            // side effect:  the value returned for the last row ends up being the
            // id of one of the trigger insert not the original row insert.
            // Handle inserts manually in the provider.
            db.execSQL("CREATE TRIGGER sms_words_update AFTER UPDATE ON sms BEGIN UPDATE words " +
                    " SET index_text = NEW.body WHERE (source_id=NEW._id AND table_to_use=1); " +
                    " END;");
            db.execSQL("CREATE TRIGGER sms_words_delete AFTER DELETE ON sms BEGIN DELETE FROM " +
                    "  words WHERE source_id = OLD._id AND table_to_use = 1; END;");

            populateWordsTable(db);
        } catch (Exception ex) {
            Log.e(TAG, "got exception creating words table: " + ex.toString());
        }
    }

    private void createIndices(SQLiteDatabase db) {
        createThreadIdIndex(db);
        createThreadIdDateIndex(db);
        createPartMidIndex(db);
        createAddrMsgIdIndex(db);
    }

    private void createThreadIdIndex(SQLiteDatabase db) {
        try {
            db.execSQL("CREATE INDEX IF NOT EXISTS typeThreadIdIndex ON sms" +
            " (type, thread_id);");
        } catch (Exception ex) {
            Log.e(TAG, "got exception creating indices: " + ex.toString());
        }
    }

    private void createThreadIdDateIndex(SQLiteDatabase db) {
        try {
            db.execSQL("CREATE INDEX IF NOT EXISTS threadIdDateIndex ON sms" +
            " (thread_id, date);");
        } catch (Exception ex) {
            Log.e(TAG, "got exception creating indices: " + ex.toString());
        }
    }

    private void createPartMidIndex(SQLiteDatabase db) {
        try {
            db.execSQL("CREATE INDEX IF NOT EXISTS partMidIndex ON part (mid)");
        } catch (Exception ex) {
            Log.e(TAG, "got exception creating indices: " + ex.toString());
        }
    }

    private void createAddrMsgIdIndex(SQLiteDatabase db) {
        try {
            db.execSQL("CREATE INDEX IF NOT EXISTS addrMsgIdIndex ON addr (msg_id)");
        } catch (Exception ex) {
            Log.e(TAG, "got exception creating indices: " + ex.toString());
        }
    }

    private void createMmsTables(SQLiteDatabase db) {
        // N.B.: Whenever the columns here are changed, the columns in
        // {@ref MmsSmsProvider} must be changed to match.
        db.execSQL("CREATE TABLE " + MmsProvider.TABLE_PDU + " (" +
                   Mms._ID + " INTEGER PRIMARY KEY AUTOINCREMENT," +
                   Mms.THREAD_ID + " INTEGER," +
                   Mms.DATE + " INTEGER," +
                   Mms.DATE_SENT + " INTEGER DEFAULT 0," +
                   Mms.MESSAGE_BOX + " INTEGER," +
                   Mms.READ + " INTEGER DEFAULT 0," +
                   Mms.MESSAGE_ID + " TEXT," +
                   Mms.SUBJECT + " TEXT," +
                   Mms.SUBJECT_CHARSET + " INTEGER," +
                   Mms.CONTENT_TYPE + " TEXT," +
                   Mms.CONTENT_LOCATION + " TEXT," +
                   Mms.EXPIRY + " INTEGER," +
                   Mms.MESSAGE_CLASS + " TEXT," +
                   Mms.MESSAGE_TYPE + " INTEGER," +
                   Mms.MMS_VERSION + " INTEGER," +
                   Mms.MESSAGE_SIZE + " INTEGER," +
                   Mms.PRIORITY + " INTEGER," +
                   Mms.READ_REPORT + " INTEGER," +
                   Mms.REPORT_ALLOWED + " INTEGER," +
                   Mms.RESPONSE_STATUS + " INTEGER," +
                   Mms.STATUS + " INTEGER," +
                   Mms.TRANSACTION_ID + " TEXT," +
                   Mms.RETRIEVE_STATUS + " INTEGER," +
                   Mms.RETRIEVE_TEXT + " TEXT," +
                   Mms.RETRIEVE_TEXT_CHARSET + " INTEGER," +
                   Mms.READ_STATUS + " INTEGER," +
                   Mms.CONTENT_CLASS + " INTEGER," +
                   Mms.RESPONSE_TEXT + " TEXT," +
                   Mms.DELIVERY_TIME + " INTEGER," +
                   Mms.DELIVERY_REPORT + " INTEGER," +
                   Mms.LOCKED + " INTEGER DEFAULT 0," +
                   Mms.SUBSCRIPTION_ID + " INTEGER DEFAULT "
                           + SubscriptionManager.INVALID_SUBSCRIPTION_ID + ", " +
                   Mms.SEEN + " INTEGER DEFAULT 0," +
                   Mms.CREATOR + " TEXT," +
                   Mms.TEXT_ONLY + " INTEGER DEFAULT 0" +
                   ");");

        db.execSQL("CREATE TABLE " + MmsProvider.TABLE_ADDR + " (" +
                   Addr._ID + " INTEGER PRIMARY KEY," +
                   Addr.MSG_ID + " INTEGER," +
                   Addr.CONTACT_ID + " INTEGER," +
                   Addr.ADDRESS + " TEXT," +
                   Addr.TYPE + " INTEGER," +
                   Addr.CHARSET + " INTEGER);");

        db.execSQL("CREATE TABLE " + MmsProvider.TABLE_PART + " (" +
                   Part._ID + " INTEGER PRIMARY KEY AUTOINCREMENT," +
                   Part.MSG_ID + " INTEGER," +
                   Part.SEQ + " INTEGER DEFAULT 0," +
                   Part.CONTENT_TYPE + " TEXT," +
                   Part.NAME + " TEXT," +
                   Part.CHARSET + " INTEGER," +
                   Part.CONTENT_DISPOSITION + " TEXT," +
                   Part.FILENAME + " TEXT," +
                   Part.CONTENT_ID + " TEXT," +
                   Part.CONTENT_LOCATION + " TEXT," +
                   Part.CT_START + " INTEGER," +
                   Part.CT_TYPE + " TEXT," +
                   Part._DATA + " TEXT," +
                   Part.TEXT + " TEXT);");

        db.execSQL("CREATE TABLE " + MmsProvider.TABLE_RATE + " (" +
                   Rate.SENT_TIME + " INTEGER);");

        db.execSQL("CREATE TABLE " + MmsProvider.TABLE_DRM + " (" +
                   BaseColumns._ID + " INTEGER PRIMARY KEY," +
                   "_data TEXT);");

        // Restricted view of pdu table, only sent/received messages without wap pushes
        db.execSQL("CREATE VIEW " + MmsProvider.VIEW_PDU_RESTRICTED + " AS " +
                "SELECT * FROM " + MmsProvider.TABLE_PDU + " WHERE " +
                "(" + Mms.MESSAGE_BOX + "=" + Mms.MESSAGE_BOX_INBOX +
                " OR " +
                Mms.MESSAGE_BOX + "=" + Mms.MESSAGE_BOX_SENT + ")" +
                " AND " +
                "(" + Mms.MESSAGE_TYPE + "!=" + PduHeaders.MESSAGE_TYPE_NOTIFICATION_IND + ");");
    }

    // Unlike the other trigger-creating functions, this function can be called multiple times
    // without harm.
    private void createMmsTriggers(SQLiteDatabase db) {
        // Cleans up parts when a MM is deleted.
        db.execSQL("DROP TRIGGER IF EXISTS part_cleanup");
        db.execSQL("CREATE TRIGGER part_cleanup DELETE ON " + MmsProvider.TABLE_PDU + " " +
                "BEGIN " +
                "  DELETE FROM " + MmsProvider.TABLE_PART +
                "  WHERE " + Part.MSG_ID + "=old._id;" +
                "END;");

        // Cleans up address info when a MM is deleted.
        db.execSQL("DROP TRIGGER IF EXISTS addr_cleanup");
        db.execSQL("CREATE TRIGGER addr_cleanup DELETE ON " + MmsProvider.TABLE_PDU + " " +
                "BEGIN " +
                "  DELETE FROM " + MmsProvider.TABLE_ADDR +
                "  WHERE " + Addr.MSG_ID + "=old._id;" +
                "END;");

        // Delete obsolete delivery-report, read-report while deleting their
        // associated Send.req.
        db.execSQL("DROP TRIGGER IF EXISTS cleanup_delivery_and_read_report");
        db.execSQL("CREATE TRIGGER cleanup_delivery_and_read_report " +
                "AFTER DELETE ON " + MmsProvider.TABLE_PDU + " " +
                "WHEN old." + Mms.MESSAGE_TYPE + "=" + PduHeaders.MESSAGE_TYPE_SEND_REQ + " " +
                "BEGIN " +
                "  DELETE FROM " + MmsProvider.TABLE_PDU +
                "  WHERE (" + Mms.MESSAGE_TYPE + "=" + PduHeaders.MESSAGE_TYPE_DELIVERY_IND +
                "    OR " + Mms.MESSAGE_TYPE + "=" + PduHeaders.MESSAGE_TYPE_READ_ORIG_IND +
                ")" +
                "    AND " + Mms.MESSAGE_ID + "=old." + Mms.MESSAGE_ID + "; " +
                "END;");

        db.execSQL("DROP TRIGGER IF EXISTS update_threads_on_insert_part");
        db.execSQL(PART_UPDATE_THREADS_ON_INSERT_TRIGGER);

        db.execSQL("DROP TRIGGER IF EXISTS update_threads_on_update_part");
        db.execSQL(PART_UPDATE_THREADS_ON_UPDATE_TRIGGER);

        db.execSQL("DROP TRIGGER IF EXISTS update_threads_on_delete_part");
        db.execSQL(PART_UPDATE_THREADS_ON_DELETE_TRIGGER);

        db.execSQL("DROP TRIGGER IF EXISTS update_threads_on_update_pdu");
        db.execSQL(PDU_UPDATE_THREADS_ON_UPDATE_TRIGGER);

        // Delete pending status for a message when it is deleted.
        db.execSQL("DROP TRIGGER IF EXISTS delete_mms_pending_on_delete");
        db.execSQL("CREATE TRIGGER delete_mms_pending_on_delete " +
                   "AFTER DELETE ON " + MmsProvider.TABLE_PDU + " " +
                   "BEGIN " +
                   "  DELETE FROM " + MmsSmsProvider.TABLE_PENDING_MSG +
                   "  WHERE " + PendingMessages.MSG_ID + "=old._id; " +
                   "END;");

        // When a message is moved out of Outbox, delete its pending status.
        db.execSQL("DROP TRIGGER IF EXISTS delete_mms_pending_on_update");
        db.execSQL("CREATE TRIGGER delete_mms_pending_on_update " +
                   "AFTER UPDATE ON " + MmsProvider.TABLE_PDU + " " +
                   "WHEN old." + Mms.MESSAGE_BOX + "=" + Mms.MESSAGE_BOX_OUTBOX +
                   "  AND new." + Mms.MESSAGE_BOX + "!=" + Mms.MESSAGE_BOX_OUTBOX + " " +
                   "BEGIN " +
                   "  DELETE FROM " + MmsSmsProvider.TABLE_PENDING_MSG +
                   "  WHERE " + PendingMessages.MSG_ID + "=new._id; " +
                   "END;");

        // Insert pending status for M-Notification.ind or M-ReadRec.ind
        // when they are inserted into Inbox/Outbox.
        db.execSQL("DROP TRIGGER IF EXISTS insert_mms_pending_on_insert");
        db.execSQL("CREATE TRIGGER insert_mms_pending_on_insert " +
                   "AFTER INSERT ON pdu " +
                   "WHEN new." + Mms.MESSAGE_TYPE + "=" + PduHeaders.MESSAGE_TYPE_NOTIFICATION_IND +
                   "  OR new." + Mms.MESSAGE_TYPE + "=" + PduHeaders.MESSAGE_TYPE_READ_REC_IND +
                   " " +
                   "BEGIN " +
                   "  INSERT INTO " + MmsSmsProvider.TABLE_PENDING_MSG +
                   "    (" + PendingMessages.PROTO_TYPE + "," +
                   "     " + PendingMessages.MSG_ID + "," +
                   "     " + PendingMessages.MSG_TYPE + "," +
                   "     " + PendingMessages.ERROR_TYPE + "," +
                   "     " + PendingMessages.ERROR_CODE + "," +
                   "     " + PendingMessages.RETRY_INDEX + "," +
                   "     " + PendingMessages.DUE_TIME + ") " +
                   "  VALUES " +
                   "    (" + MmsSms.MMS_PROTO + "," +
                   "      new." + BaseColumns._ID + "," +
                   "      new." + Mms.MESSAGE_TYPE + ",0,0,0,0);" +
                   "END;");


        // Insert pending status for M-Send.req when it is moved into Outbox.
        db.execSQL("DROP TRIGGER IF EXISTS insert_mms_pending_on_update");
        db.execSQL("CREATE TRIGGER insert_mms_pending_on_update " +
                   "AFTER UPDATE ON pdu " +
                   "WHEN new." + Mms.MESSAGE_TYPE + "=" + PduHeaders.MESSAGE_TYPE_SEND_REQ +
                   "  AND new." + Mms.MESSAGE_BOX + "=" + Mms.MESSAGE_BOX_OUTBOX +
                   "  AND old." + Mms.MESSAGE_BOX + "!=" + Mms.MESSAGE_BOX_OUTBOX + " " +
                   "BEGIN " +
                   "  INSERT INTO " + MmsSmsProvider.TABLE_PENDING_MSG +
                   "    (" + PendingMessages.PROTO_TYPE + "," +
                   "     " + PendingMessages.MSG_ID + "," +
                   "     " + PendingMessages.MSG_TYPE + "," +
                   "     " + PendingMessages.ERROR_TYPE + "," +
                   "     " + PendingMessages.ERROR_CODE + "," +
                   "     " + PendingMessages.RETRY_INDEX + "," +
                   "     " + PendingMessages.DUE_TIME + ") " +
                   "  VALUES " +
                   "    (" + MmsSms.MMS_PROTO + "," +
                   "      new." + BaseColumns._ID + "," +
                   "      new." + Mms.MESSAGE_TYPE + ",0,0,0,0);" +
                   "END;");

        // monitor the mms table
        db.execSQL("DROP TRIGGER IF EXISTS mms_words_update");
        db.execSQL("CREATE TRIGGER mms_words_update AFTER UPDATE ON part BEGIN UPDATE words " +
                " SET index_text = NEW.text WHERE (source_id=NEW._id AND table_to_use=2); " +
                " END;");

        db.execSQL("DROP TRIGGER IF EXISTS mms_words_delete");
        db.execSQL("CREATE TRIGGER mms_words_delete AFTER DELETE ON part BEGIN DELETE FROM " +
                " words WHERE source_id = OLD._id AND table_to_use = 2; END;");

        // Updates threads table whenever a message in pdu is updated.
        db.execSQL("DROP TRIGGER IF EXISTS pdu_update_thread_date_subject_on_update");
        db.execSQL("CREATE TRIGGER pdu_update_thread_date_subject_on_update AFTER" +
                   "  UPDATE OF " + Mms.DATE + ", " + Mms.SUBJECT + ", " + Mms.MESSAGE_BOX +
                   "  ON " + MmsProvider.TABLE_PDU + " " +
                   PDU_UPDATE_THREAD_CONSTRAINTS +
                   PDU_UPDATE_THREAD_DATE_SNIPPET_COUNT_ON_UPDATE);

        // Update threads table whenever a message in pdu is deleted
        db.execSQL("DROP TRIGGER IF EXISTS pdu_update_thread_on_delete");
        db.execSQL("CREATE TRIGGER pdu_update_thread_on_delete " +
                   "AFTER DELETE ON pdu " +
                   "BEGIN " +
                   "  UPDATE threads SET " +
                   "     date = (strftime('%s','now') * 1000)" +
                   "  WHERE threads._id = old." + Mms.THREAD_ID + "; " +
                   UPDATE_THREAD_COUNT_ON_OLD +
                   UPDATE_THREAD_SNIPPET_SNIPPET_CS_ON_DELETE +
                   "END;");

        // Updates threads table whenever a message is added to pdu.
        db.execSQL("DROP TRIGGER IF EXISTS pdu_update_thread_on_insert");
        db.execSQL("CREATE TRIGGER pdu_update_thread_on_insert AFTER INSERT ON " +
                   MmsProvider.TABLE_PDU + " " +
                   PDU_UPDATE_THREAD_CONSTRAINTS +
                   PDU_UPDATE_THREAD_DATE_SNIPPET_COUNT_ON_UPDATE);

        // Updates threads table whenever a message in pdu is updated.
        db.execSQL("DROP TRIGGER IF EXISTS pdu_update_thread_read_on_update");
        db.execSQL("CREATE TRIGGER pdu_update_thread_read_on_update AFTER" +
                   "  UPDATE OF " + Mms.READ +
                   "  ON " + MmsProvider.TABLE_PDU + " " +
                   PDU_UPDATE_THREAD_CONSTRAINTS +
                   "BEGIN " +
                   PDU_UPDATE_THREAD_READ_BODY +
                   "END;");

        // Update the error flag of threads when delete pending message.
        db.execSQL("DROP TRIGGER IF EXISTS update_threads_error_on_delete_mms");
        db.execSQL("CREATE TRIGGER update_threads_error_on_delete_mms " +
                   "  BEFORE DELETE ON pdu" +
                   "  WHEN OLD._id IN (SELECT DISTINCT msg_id" +
                   "                   FROM pending_msgs" +
                   "                   WHERE err_type >= 10) " +
                   "BEGIN " +
                   "  UPDATE threads SET error = error - 1" +
                   "  WHERE _id = OLD.thread_id; " +
                   "END;");

        // Update the error flag of threads while moving an MM out of Outbox,
        // which was failed to be sent permanently.
        db.execSQL("DROP TRIGGER IF EXISTS update_threads_error_on_move_mms");
        db.execSQL("CREATE TRIGGER update_threads_error_on_move_mms " +
                   "  BEFORE UPDATE OF msg_box ON pdu " +
                   "  WHEN (OLD.msg_box = 4 AND NEW.msg_box != 4) " +
                   "  AND (OLD._id IN (SELECT DISTINCT msg_id" +
                   "                   FROM pending_msgs" +
                   "                   WHERE err_type >= 10)) " +
                   "BEGIN " +
                   "  UPDATE threads SET error = error - 1" +
                   "  WHERE _id = OLD.thread_id; " +
                   "END;");
    }

    @VisibleForTesting
    public static String CREATE_SMS_TABLE_STRING =
            "CREATE TABLE sms (" +
            "_id INTEGER PRIMARY KEY," +
            "thread_id INTEGER," +
            "address TEXT," +
            "person INTEGER," +
            "date INTEGER," +
            "date_sent INTEGER DEFAULT 0," +
            "protocol INTEGER," +
            "read INTEGER DEFAULT 0," +
            "status INTEGER DEFAULT -1," + // a TP-Status value
            // or -1 if it
            // status hasn't
            // been received
            "type INTEGER," +
            "reply_path_present INTEGER," +
            "subject TEXT," +
            "body TEXT," +
            "service_center TEXT," +
            "locked INTEGER DEFAULT 0," +
            "sub_id INTEGER DEFAULT " + SubscriptionManager.INVALID_SUBSCRIPTION_ID + ", " +
            "error_code INTEGER DEFAULT 0," +
            "creator TEXT," +
            "seen INTEGER DEFAULT 0" +
            ");";

    @VisibleForTesting
    public static String CREATE_ATTACHMENTS_TABLE_STRING =
            "CREATE TABLE attachments (" +
            "sms_id INTEGER," +
            "content_url TEXT," +
            "offset INTEGER);";

    /**
     * This table is used by the SMS dispatcher to hold
     * incomplete partial messages until all the parts arrive.
     */
    @VisibleForTesting
    public static String CREATE_RAW_TABLE_STRING =
            "CREATE TABLE raw (" +
            "_id INTEGER PRIMARY KEY," +
            "date INTEGER," +
            "reference_number INTEGER," + // one per full message
            "count INTEGER," + // the number of parts
            "sequence INTEGER," + // the part number of this message
            "destination_port INTEGER," +
            "address TEXT," +
            "sub_id INTEGER DEFAULT " + SubscriptionManager.INVALID_SUBSCRIPTION_ID + ", " +
            "pdu TEXT," + // the raw PDU for this part
            "deleted INTEGER DEFAULT 0," + // bool to indicate if row is deleted
            "message_body TEXT," + // message body
            "display_originating_addr TEXT);";
    // email address if from an email gateway, otherwise same as address
    private void createSmsTables(SQLiteDatabase db) {
        // N.B.: Whenever the columns here are changed, the columns in
        // {@ref MmsSmsProvider} must be changed to match.
        db.execSQL(CREATE_SMS_TABLE_STRING);

        db.execSQL(CREATE_RAW_TABLE_STRING);

        db.execSQL(CREATE_ATTACHMENTS_TABLE_STRING);

        /**
         * This table is used by the SMS dispatcher to hold pending
         * delivery status report intents.
         */
        db.execSQL("CREATE TABLE sr_pending (" +
                   "reference_number INTEGER," +
                   "action TEXT," +
                   "data TEXT);");

        // Restricted view of sms table, only sent/received messages
        db.execSQL("CREATE VIEW " + SmsProvider.VIEW_SMS_RESTRICTED + " AS " +
                   "SELECT * FROM " + SmsProvider.TABLE_SMS + " WHERE " +
                   Sms.TYPE + "=" + Sms.MESSAGE_TYPE_INBOX +
                   " OR " +
                   Sms.TYPE + "=" + Sms.MESSAGE_TYPE_SENT + ";");
    }

    private void createCommonTables(SQLiteDatabase db) {
        // TODO Ensure that each entry is removed when the last use of
        // any address equivalent to its address is removed.

        /**
         * This table maps the first instance seen of any particular
         * MMS/SMS address to an ID, which is then used as its
         * canonical representation.  If the same address or an
         * equivalent address (as determined by our Sqlite
         * PHONE_NUMBERS_EQUAL extension) is seen later, this same ID
         * will be used. The _id is created with AUTOINCREMENT so it
         * will never be reused again if a recipient is deleted.
         */
        db.execSQL("CREATE TABLE canonical_addresses (" +
                   "_id INTEGER PRIMARY KEY AUTOINCREMENT," +
                   "address TEXT);");

        /**
         * This table maps the subject and an ordered set of recipient
         * IDs, separated by spaces, to a unique thread ID.  The IDs
         * come from the canonical_addresses table.  This works
         * because messages are considered to be part of the same
         * thread if they have the same subject (or a null subject)
         * and the same set of recipients.
         */
        db.execSQL("CREATE TABLE threads (" +
                   Threads._ID + " INTEGER PRIMARY KEY AUTOINCREMENT," +
                   Threads.DATE + " INTEGER DEFAULT 0," +
                   Threads.MESSAGE_COUNT + " INTEGER DEFAULT 0," +
                   Threads.RECIPIENT_IDS + " TEXT," +
                   Threads.SNIPPET + " TEXT," +
                   Threads.SNIPPET_CHARSET + " INTEGER DEFAULT 0," +
                   Threads.READ + " INTEGER DEFAULT 1," +
                   Threads.ARCHIVED + " INTEGER DEFAULT 0," +
                   Threads.TYPE + " INTEGER DEFAULT 0," +
                   Threads.ERROR + " INTEGER DEFAULT 0," +
                   Threads.HAS_ATTACHMENT + " INTEGER DEFAULT 0);");

        /**
         * This table stores the queue of messages to be sent/downloaded.
         */
        db.execSQL("CREATE TABLE " + MmsSmsProvider.TABLE_PENDING_MSG +" (" +
                   PendingMessages._ID + " INTEGER PRIMARY KEY," +
                   PendingMessages.PROTO_TYPE + " INTEGER," +
                   PendingMessages.MSG_ID + " INTEGER," +
                   PendingMessages.MSG_TYPE + " INTEGER," +
                   PendingMessages.ERROR_TYPE + " INTEGER," +
                   PendingMessages.ERROR_CODE + " INTEGER," +
                   PendingMessages.RETRY_INDEX + " INTEGER NOT NULL DEFAULT 0," +
                   PendingMessages.DUE_TIME + " INTEGER," +
                   PendingMessages.SUBSCRIPTION_ID + " INTEGER DEFAULT " +
                           SubscriptionManager.INVALID_SUBSCRIPTION_ID + ", " +
                   PendingMessages.LAST_TRY + " INTEGER);");

    }

    // TODO Check the query plans for these triggers.
    private void createCommonTriggers(SQLiteDatabase db) {
        // Updates threads table whenever a message is added to sms.
        db.execSQL("CREATE TRIGGER sms_update_thread_on_insert AFTER INSERT ON sms " +
                   SMS_UPDATE_THREAD_DATE_SNIPPET_COUNT_ON_UPDATE);

        // Updates threads table whenever a message in sms is updated.
        db.execSQL("CREATE TRIGGER sms_update_thread_date_subject_on_update AFTER" +
                   "  UPDATE OF " + Sms.DATE + ", " + Sms.BODY + ", " + Sms.TYPE +
                   "  ON sms " +
                   SMS_UPDATE_THREAD_DATE_SNIPPET_COUNT_ON_UPDATE);

        // Updates threads table whenever a message in sms is updated.
        db.execSQL("CREATE TRIGGER sms_update_thread_read_on_update AFTER" +
                   "  UPDATE OF " + Sms.READ +
                   "  ON sms " +
                   "BEGIN " +
                   SMS_UPDATE_THREAD_READ_BODY +
                   "END;");

        // As of DATABASE_VERSION 55, we've removed these triggers that delete empty threads.
        // These triggers interfere with saving drafts on brand new threads. Instead of
        // triggers cleaning up empty threads, the empty threads should be cleaned up by
        // an explicit call to delete with Threads.OBSOLETE_THREADS_URI.

//        // When the last message in a thread is deleted, these
//        // triggers ensure that the entry for its thread ID is removed
//        // from the threads table.
//        db.execSQL("CREATE TRIGGER delete_obsolete_threads_pdu " +
//                   "AFTER DELETE ON pdu " +
//                   "BEGIN " +
//                   "  DELETE FROM threads " +
//                   "  WHERE " +
//                   "    _id = old.thread_id " +
//                   "    AND _id NOT IN " +
//                   "    (SELECT thread_id FROM sms " +
//                   "     UNION SELECT thread_id from pdu); " +
//                   "END;");
//
//        db.execSQL("CREATE TRIGGER delete_obsolete_threads_when_update_pdu " +
//                   "AFTER UPDATE OF " + Mms.THREAD_ID + " ON pdu " +
//                   "WHEN old." + Mms.THREAD_ID + " != new." + Mms.THREAD_ID + " " +
//                   "BEGIN " +
//                   "  DELETE FROM threads " +
//                   "  WHERE " +
//                   "    _id = old.thread_id " +
//                   "    AND _id NOT IN " +
//                   "    (SELECT thread_id FROM sms " +
//                   "     UNION SELECT thread_id from pdu); " +
//                   "END;");

        // TODO Add triggers for SMS retry-status management.

        // Update the error flag of threads when the error type of
        // a pending MM is updated.
        db.execSQL("CREATE TRIGGER update_threads_error_on_update_mms " +
                   "  AFTER UPDATE OF err_type ON pending_msgs " +
                   "  WHEN (OLD.err_type < 10 AND NEW.err_type >= 10)" +
                   "    OR (OLD.err_type >= 10 AND NEW.err_type < 10) " +
                   "BEGIN" +
                   "  UPDATE threads SET error = " +
                   "    CASE" +
                   "      WHEN NEW.err_type >= 10 THEN error + 1" +
                   "      ELSE error - 1" +
                   "    END " +
                   "  WHERE _id =" +
                   "   (SELECT DISTINCT thread_id" +
                   "    FROM pdu" +
                   "    WHERE _id = NEW.msg_id); " +
                   "END;");

        // Update the error flag of threads after a text message was
        // failed to send/receive.
        db.execSQL("CREATE TRIGGER update_threads_error_on_update_sms " +
                   "  AFTER UPDATE OF type ON sms" +
                   "  WHEN (OLD.type != 5 AND NEW.type = 5)" +
                   "    OR (OLD.type = 5 AND NEW.type != 5) " +
                   "BEGIN " +
                   "  UPDATE threads SET error = " +
                   "    CASE" +
                   "      WHEN NEW.type = 5 THEN error + 1" +
                   "      ELSE error - 1" +
                   "    END " +
                   "  WHERE _id = NEW.thread_id; " +
                   "END;");
    }

    @Override
    public void onUpgrade(SQLiteDatabase db, int oldVersion, int currentVersion) {
        Log.w(TAG, "Upgrading database from version " + oldVersion
                + " to " + currentVersion + ".");

        switch (oldVersion) {
        case 40:
            if (currentVersion <= 40) {
                return;
            }

            db.beginTransaction();
            try {
                upgradeDatabaseToVersion41(db);
                db.setTransactionSuccessful();
            } catch (Throwable ex) {
                Log.e(TAG, ex.getMessage(), ex);
                break;
            } finally {
                db.endTransaction();
            }
            // fall through
        case 41:
            if (currentVersion <= 41) {
                return;
            }

            db.beginTransaction();
            try {
                upgradeDatabaseToVersion42(db);
                db.setTransactionSuccessful();
            } catch (Throwable ex) {
                Log.e(TAG, ex.getMessage(), ex);
                break;
            } finally {
                db.endTransaction();
            }
            // fall through
        case 42:
            if (currentVersion <= 42) {
                return;
            }

            db.beginTransaction();
            try {
                upgradeDatabaseToVersion43(db);
                db.setTransactionSuccessful();
            } catch (Throwable ex) {
                Log.e(TAG, ex.getMessage(), ex);
                break;
            } finally {
                db.endTransaction();
            }
            // fall through
        case 43:
            if (currentVersion <= 43) {
                return;
            }

            db.beginTransaction();
            try {
                upgradeDatabaseToVersion44(db);
                db.setTransactionSuccessful();
            } catch (Throwable ex) {
                Log.e(TAG, ex.getMessage(), ex);
                break;
            } finally {
                db.endTransaction();
            }
            // fall through
        case 44:
            if (currentVersion <= 44) {
                return;
            }

            db.beginTransaction();
            try {
                upgradeDatabaseToVersion45(db);
                db.setTransactionSuccessful();
            } catch (Throwable ex) {
                Log.e(TAG, ex.getMessage(), ex);
                break;
            } finally {
                db.endTransaction();
            }
            // fall through
        case 45:
            if (currentVersion <= 45) {
                return;
            }
            db.beginTransaction();
            try {
                upgradeDatabaseToVersion46(db);
                db.setTransactionSuccessful();
            } catch (Throwable ex) {
                Log.e(TAG, ex.getMessage(), ex);
                break;
            } finally {
                db.endTransaction();
            }
            // fall through
        case 46:
            if (currentVersion <= 46) {
                return;
            }

            db.beginTransaction();
            try {
                upgradeDatabaseToVersion47(db);
                db.setTransactionSuccessful();
            } catch (Throwable ex) {
                Log.e(TAG, ex.getMessage(), ex);
                break;
            } finally {
                db.endTransaction();
            }
            // fall through
        case 47:
            if (currentVersion <= 47) {
                return;
            }

            db.beginTransaction();
            try {
                upgradeDatabaseToVersion48(db);
                db.setTransactionSuccessful();
            } catch (Throwable ex) {
                Log.e(TAG, ex.getMessage(), ex);
                break;
            } finally {
                db.endTransaction();
            }
            // fall through
        case 48:
            if (currentVersion <= 48) {
                return;
            }

            db.beginTransaction();
            try {
                createWordsTables(db);
                db.setTransactionSuccessful();
            } catch (Throwable ex) {
                Log.e(TAG, ex.getMessage(), ex);
                break;
            } finally {
                db.endTransaction();
            }
            // fall through
        case 49:
            if (currentVersion <= 49) {
                return;
            }
            db.beginTransaction();
            try {
                createThreadIdIndex(db);
                db.setTransactionSuccessful();
            } catch (Throwable ex) {
                Log.e(TAG, ex.getMessage(), ex);
                break; // force to destroy all old data;
            } finally {
                db.endTransaction();
            }
            // fall through
        case 50:
            if (currentVersion <= 50) {
                return;
            }

            db.beginTransaction();
            try {
                upgradeDatabaseToVersion51(db);
                db.setTransactionSuccessful();
            } catch (Throwable ex) {
                Log.e(TAG, ex.getMessage(), ex);
                break;
            } finally {
                db.endTransaction();
            }
            // fall through
        case 51:
            if (currentVersion <= 51) {
                return;
            }
            // 52 was adding a new meta_data column, but that was removed.
            // fall through
        case 52:
            if (currentVersion <= 52) {
                return;
            }

            db.beginTransaction();
            try {
                upgradeDatabaseToVersion53(db);
                db.setTransactionSuccessful();
            } catch (Throwable ex) {
                Log.e(TAG, ex.getMessage(), ex);
                break;
            } finally {
                db.endTransaction();
            }
            // fall through
        case 53:
            if (currentVersion <= 53) {
                return;
            }

            db.beginTransaction();
            try {
                upgradeDatabaseToVersion54(db);
                db.setTransactionSuccessful();
            } catch (Throwable ex) {
                Log.e(TAG, ex.getMessage(), ex);
                break;
            } finally {
                db.endTransaction();
            }
            // fall through
        case 54:
            if (currentVersion <= 54) {
                return;
            }

            db.beginTransaction();
            try {
                upgradeDatabaseToVersion55(db);
                db.setTransactionSuccessful();
            } catch (Throwable ex) {
                Log.e(TAG, ex.getMessage(), ex);
                break;
            } finally {
                db.endTransaction();
            }
            // fall through
        case 55:
            if (currentVersion <= 55) {
                return;
            }

            db.beginTransaction();
            try {
                upgradeDatabaseToVersion56(db);
                db.setTransactionSuccessful();
            } catch (Throwable ex) {
                Log.e(TAG, ex.getMessage(), ex);
                break;
            } finally {
                db.endTransaction();
            }
            // fall through
        case 56:
            if (currentVersion <= 56) {
                return;
            }

            db.beginTransaction();
            try {
                upgradeDatabaseToVersion57(db);
                db.setTransactionSuccessful();
            } catch (Throwable ex) {
                Log.e(TAG, ex.getMessage(), ex);
                break;
            } finally {
                db.endTransaction();
            }
            // fall through
        case 57:
            if (currentVersion <= 57) {
                return;
            }

            db.beginTransaction();
            try {
                upgradeDatabaseToVersion58(db);
                db.setTransactionSuccessful();
            } catch (Throwable ex) {
                Log.e(TAG, ex.getMessage(), ex);
                break;
            } finally {
                db.endTransaction();
            }
            // fall through
        case 58:
            if (currentVersion <= 58) {
                return;
            }

            db.beginTransaction();
            try {
                upgradeDatabaseToVersion59(db);
                db.setTransactionSuccessful();
            } catch (Throwable ex) {
                Log.e(TAG, ex.getMessage(), ex);
                break;
            } finally {
                db.endTransaction();
            }
            // fall through
        case 59:
            if (currentVersion <= 59) {
                return;
            }

            db.beginTransaction();
            try {
                upgradeDatabaseToVersion60(db);
                db.setTransactionSuccessful();
            } catch (Throwable ex) {
                Log.e(TAG, ex.getMessage(), ex);
                break;
            } finally {
                db.endTransaction();
            }
            // fall through
        case 60:
            if (currentVersion <= 60) {
                return;
            }

            db.beginTransaction();
            try {
                upgradeDatabaseToVersion61(db);
                db.setTransactionSuccessful();
            } catch (Throwable ex) {
                Log.e(TAG, ex.getMessage(), ex);
                break;
            } finally {
                db.endTransaction();
            }
            // fall through
        case 61:
            if (currentVersion <= 61) {
                return;
            }

            db.beginTransaction();
            try {
                upgradeDatabaseToVersion62(db);
                db.setTransactionSuccessful();
            } catch (Throwable ex) {
                Log.e(TAG, ex.getMessage(), ex);
                break;
            } finally {
                db.endTransaction();
            }
            // fall through
        case 62:
            if (currentVersion <= 62) {
                return;
            }

            db.beginTransaction();
            try {
                // upgrade to 63: just add a happy little index.
                createThreadIdDateIndex(db);
                db.setTransactionSuccessful();
            } catch (Throwable ex) {
                Log.e(TAG, ex.getMessage(), ex);
                break;
            } finally {
                db.endTransaction();
            }
            // fall through
        case 63:
            if (currentVersion <= 63) {
                return;
            }

            db.beginTransaction();
            try {
                upgradeDatabaseToVersion64(db);
                db.setTransactionSuccessful();
            } catch (Throwable ex) {
                Log.e(TAG, ex.getMessage(), ex);
                break;
            } finally {
                db.endTransaction();
            }
            // fall through
        case 64:
            if (currentVersion <= 64) {
                return;
            }

            db.beginTransaction();
            try {
                upgradeDatabaseToVersion65(db);
                db.setTransactionSuccessful();
            } catch (Throwable ex) {
                Log.e(TAG, ex.getMessage(), ex);
                break;
            } finally {
                db.endTransaction();
            }
            // fall through
        case 65:
            if (currentVersion <= 65) {
                return;
            }

            db.beginTransaction();
            try {
                upgradeDatabaseToVersion66(db);
                db.setTransactionSuccessful();
            } catch (Throwable ex) {
                Log.e(TAG, ex.getMessage(), ex);
                break;
            } finally {
                db.endTransaction();
            }
            // fall through
        case 66:
            if (currentVersion <= 66) {
                return;
            }
            db.beginTransaction();
            try {
                createPartMidIndex(db);
                createAddrMsgIdIndex(db);
                db.setTransactionSuccessful();
            } catch (Throwable ex) {
                Log.e(TAG, ex.getMessage(), ex);
                break; // force to destroy all old data;
            } finally {
                db.endTransaction();
            }
            return;
        }

        Log.e(TAG, "Destroying all old data.");
        localLog("onUpgrade: Calling dropAll() and onCreate(). Upgrading database"
                + " from version " + oldVersion + " to " + currentVersion + "failed.");
        dropAll(db);
        onCreate(db);
    }

    private void dropAll(SQLiteDatabase db) {
        // Clean the database out in order to start over from scratch.
        // We don't need to drop our triggers here because SQLite automatically
        // drops a trigger when its attached database is dropped.
        localLog("****DROPPING ALL SMS-MMS TABLES****");
        db.execSQL("DROP TABLE IF EXISTS canonical_addresses");
        db.execSQL("DROP TABLE IF EXISTS threads");
        db.execSQL("DROP TABLE IF EXISTS " + MmsSmsProvider.TABLE_PENDING_MSG);
        db.execSQL("DROP TABLE IF EXISTS sms");
        db.execSQL("DROP TABLE IF EXISTS raw");
        db.execSQL("DROP TABLE IF EXISTS attachments");
        db.execSQL("DROP TABLE IF EXISTS thread_ids");
        db.execSQL("DROP TABLE IF EXISTS sr_pending");
        db.execSQL("DROP TABLE IF EXISTS " + MmsProvider.TABLE_PDU + ";");
        db.execSQL("DROP TABLE IF EXISTS " + MmsProvider.TABLE_ADDR + ";");
        db.execSQL("DROP TABLE IF EXISTS " + MmsProvider.TABLE_PART + ";");
        db.execSQL("DROP TABLE IF EXISTS " + MmsProvider.TABLE_RATE + ";");
        db.execSQL("DROP TABLE IF EXISTS " + MmsProvider.TABLE_DRM + ";");
    }

    private void upgradeDatabaseToVersion41(SQLiteDatabase db) {
        db.execSQL("DROP TRIGGER IF EXISTS update_threads_error_on_move_mms");
        db.execSQL("CREATE TRIGGER update_threads_error_on_move_mms " +
                   "  BEFORE UPDATE OF msg_box ON pdu " +
                   "  WHEN (OLD.msg_box = 4 AND NEW.msg_box != 4) " +
                   "  AND (OLD._id IN (SELECT DISTINCT msg_id" +
                   "                   FROM pending_msgs" +
                   "                   WHERE err_type >= 10)) " +
                   "BEGIN " +
                   "  UPDATE threads SET error = error - 1" +
                   "  WHERE _id = OLD.thread_id; " +
                   "END;");
    }

    private void upgradeDatabaseToVersion42(SQLiteDatabase db) {
        db.execSQL("DROP TRIGGER IF EXISTS sms_update_thread_on_delete");
        db.execSQL("DROP TRIGGER IF EXISTS delete_obsolete_threads_sms");
        db.execSQL("DROP TRIGGER IF EXISTS update_threads_error_on_delete_sms");
    }

    private void upgradeDatabaseToVersion43(SQLiteDatabase db) {
        // Add 'has_attachment' column to threads table.
        db.execSQL("ALTER TABLE threads ADD COLUMN has_attachment INTEGER DEFAULT 0");

        updateThreadsAttachmentColumn(db);

        // Add insert and delete triggers for keeping it up to date.
        db.execSQL(PART_UPDATE_THREADS_ON_INSERT_TRIGGER);
        db.execSQL(PART_UPDATE_THREADS_ON_DELETE_TRIGGER);
    }

    private void upgradeDatabaseToVersion44(SQLiteDatabase db) {
        updateThreadsAttachmentColumn(db);

        // add the update trigger for keeping the threads up to date.
        db.execSQL(PART_UPDATE_THREADS_ON_UPDATE_TRIGGER);
    }

    private void upgradeDatabaseToVersion45(SQLiteDatabase db) {
        // Add 'locked' column to sms table.
        db.execSQL("ALTER TABLE sms ADD COLUMN " + Sms.LOCKED + " INTEGER DEFAULT 0");

        // Add 'locked' column to pdu table.
        db.execSQL("ALTER TABLE pdu ADD COLUMN " + Mms.LOCKED + " INTEGER DEFAULT 0");
    }

    private void upgradeDatabaseToVersion46(SQLiteDatabase db) {
        // add the "text" column for caching inline text (e.g. strings) instead of
        // putting them in an external file
        db.execSQL("ALTER TABLE part ADD COLUMN " + Part.TEXT + " TEXT");

        Cursor textRows = db.query(
                "part",
                new String[] { Part._ID, Part._DATA, Part.TEXT},
                "ct = 'text/plain' OR ct == 'application/smil'",
                null,
                null,
                null,
                null);
        ArrayList<String> filesToDelete = new ArrayList<String>();
        try {
            db.beginTransaction();
            if (textRows != null) {
                int partDataColumn = textRows.getColumnIndex(Part._DATA);

                // This code is imperfect in that we can't guarantee that all the
                // backing files get deleted.  For example if the system aborts after
                // the database is updated but before we complete the process of
                // deleting files.
                while (textRows.moveToNext()) {
                    String path = textRows.getString(partDataColumn);
                    if (path != null) {
                        try {
                            InputStream is = new FileInputStream(path);
                            byte [] data = new byte[is.available()];
                            is.read(data);
                            EncodedStringValue v = new EncodedStringValue(data);
                            db.execSQL("UPDATE part SET " + Part._DATA + " = NULL, " +
                                    Part.TEXT + " = ?", new String[] { v.getString() });
                            is.close();
                            filesToDelete.add(path);
                        } catch (IOException e) {
                            // TODO Auto-generated catch block
                            e.printStackTrace();
                        }
                    }
                }
            }
            db.setTransactionSuccessful();
        } finally {
            db.endTransaction();
            for (String pathToDelete : filesToDelete) {
                try {
                    (new File(pathToDelete)).delete();
                } catch (SecurityException ex) {
                    Log.e(TAG, "unable to clean up old mms file for " + pathToDelete, ex);
                }
            }
            if (textRows != null) {
                textRows.close();
            }
        }
    }

    private void upgradeDatabaseToVersion47(SQLiteDatabase db) {
        updateThreadsAttachmentColumn(db);

        // add the update trigger for keeping the threads up to date.
        db.execSQL(PDU_UPDATE_THREADS_ON_UPDATE_TRIGGER);
    }

    private void upgradeDatabaseToVersion48(SQLiteDatabase db) {
        // Add 'error_code' column to sms table.
        db.execSQL("ALTER TABLE sms ADD COLUMN error_code INTEGER DEFAULT 0");
    }

    private void upgradeDatabaseToVersion51(SQLiteDatabase db) {
        db.execSQL("ALTER TABLE sms add COLUMN seen INTEGER DEFAULT 0");
        db.execSQL("ALTER TABLE pdu add COLUMN seen INTEGER DEFAULT 0");

        try {
            // update the existing sms and pdu tables so the new "seen" column is the same as
            // the "read" column for each row.
            ContentValues contentValues = new ContentValues();
            contentValues.put("seen", 1);
            int count = db.update("sms", contentValues, "read=1", null);
            Log.d(TAG, "[MmsSmsDb] upgradeDatabaseToVersion51: updated " + count +
                    " rows in sms table to have READ=1");
            count = db.update("pdu", contentValues, "read=1", null);
            Log.d(TAG, "[MmsSmsDb] upgradeDatabaseToVersion51: updated " + count +
                    " rows in pdu table to have READ=1");
        } catch (Exception ex) {
            Log.e(TAG, "[MmsSmsDb] upgradeDatabaseToVersion51 caught ", ex);
        }
    }

    private void upgradeDatabaseToVersion53(SQLiteDatabase db) {
        db.execSQL("DROP TRIGGER IF EXISTS pdu_update_thread_read_on_update");

        // Updates threads table whenever a message in pdu is updated.
        db.execSQL("CREATE TRIGGER pdu_update_thread_read_on_update AFTER" +
                   "  UPDATE OF " + Mms.READ +
                   "  ON " + MmsProvider.TABLE_PDU + " " +
                   PDU_UPDATE_THREAD_CONSTRAINTS +
                   "BEGIN " +
                   PDU_UPDATE_THREAD_READ_BODY +
                   "END;");
    }

    private void upgradeDatabaseToVersion54(SQLiteDatabase db) {
        // Add 'date_sent' column to sms table.
        db.execSQL("ALTER TABLE sms ADD COLUMN " + Sms.DATE_SENT + " INTEGER DEFAULT 0");

        // Add 'date_sent' column to pdu table.
        db.execSQL("ALTER TABLE pdu ADD COLUMN " + Mms.DATE_SENT + " INTEGER DEFAULT 0");
    }

    private void upgradeDatabaseToVersion55(SQLiteDatabase db) {
        // Drop removed triggers
        db.execSQL("DROP TRIGGER IF EXISTS delete_obsolete_threads_pdu");
        db.execSQL("DROP TRIGGER IF EXISTS delete_obsolete_threads_when_update_pdu");
    }

    private void upgradeDatabaseToVersion56(SQLiteDatabase db) {
        // Add 'text_only' column to pdu table.
        db.execSQL("ALTER TABLE " + MmsProvider.TABLE_PDU + " ADD COLUMN " + Mms.TEXT_ONLY +
                " INTEGER DEFAULT 0");
    }

    private void upgradeDatabaseToVersion57(SQLiteDatabase db) {
        // Clear out bad rows, those with empty threadIds, from the pdu table.
        db.execSQL("DELETE FROM " + MmsProvider.TABLE_PDU + " WHERE " + Mms.THREAD_ID + " IS NULL");
    }

    private void upgradeDatabaseToVersion58(SQLiteDatabase db) {
        db.execSQL("ALTER TABLE " + MmsProvider.TABLE_PDU +
                " ADD COLUMN " + Mms.SUBSCRIPTION_ID
                + " INTEGER DEFAULT " + SubscriptionManager.INVALID_SUBSCRIPTION_ID);
        db.execSQL("ALTER TABLE " + MmsSmsProvider.TABLE_PENDING_MSG
                +" ADD COLUMN " + "pending_sub_id"
                + " INTEGER DEFAULT " + SubscriptionManager.INVALID_SUBSCRIPTION_ID);
        db.execSQL("ALTER TABLE " + SmsProvider.TABLE_SMS
                + " ADD COLUMN " + Sms.SUBSCRIPTION_ID
                + " INTEGER DEFAULT " + SubscriptionManager.INVALID_SUBSCRIPTION_ID);
        db.execSQL("ALTER TABLE " + SmsProvider.TABLE_RAW
                +" ADD COLUMN " + Sms.SUBSCRIPTION_ID
                + " INTEGER DEFAULT " + SubscriptionManager.INVALID_SUBSCRIPTION_ID);
    }

    private void upgradeDatabaseToVersion59(SQLiteDatabase db) {
        db.execSQL("ALTER TABLE " + MmsProvider.TABLE_PDU +" ADD COLUMN "
                + Mms.CREATOR + " TEXT");
        db.execSQL("ALTER TABLE " + SmsProvider.TABLE_SMS +" ADD COLUMN "
                + Sms.CREATOR + " TEXT");
    }

    private void upgradeDatabaseToVersion60(SQLiteDatabase db) {
        db.execSQL("ALTER TABLE " + MmsSmsProvider.TABLE_THREADS +" ADD COLUMN "
                + Threads.ARCHIVED + " INTEGER DEFAULT 0");
    }

    private void upgradeDatabaseToVersion61(SQLiteDatabase db) {
        db.execSQL("CREATE VIEW " + SmsProvider.VIEW_SMS_RESTRICTED + " AS " +
                   "SELECT * FROM " + SmsProvider.TABLE_SMS + " WHERE " +
                   Sms.TYPE + "=" + Sms.MESSAGE_TYPE_INBOX +
                   " OR " +
                   Sms.TYPE + "=" + Sms.MESSAGE_TYPE_SENT + ";");
        db.execSQL("CREATE VIEW " + MmsProvider.VIEW_PDU_RESTRICTED + "  AS " +
                   "SELECT * FROM " + MmsProvider.TABLE_PDU + " WHERE " +
                   "(" + Mms.MESSAGE_BOX + "=" + Mms.MESSAGE_BOX_INBOX +
                   " OR " +
                   Mms.MESSAGE_BOX + "=" + Mms.MESSAGE_BOX_SENT + ")" +
                   " AND " +
                   "(" + Mms.MESSAGE_TYPE + "!=" + PduHeaders.MESSAGE_TYPE_NOTIFICATION_IND + ");");

    }

    private void upgradeDatabaseToVersion62(SQLiteDatabase db) {
        // When a non-FBE device is upgraded to N, all MMS attachment files are moved from
        // /data/data to /data/user_de. We need to update the paths stored in the parts table to
        // reflect this change.
        String newPartsDirPath;
        try {
            newPartsDirPath = mContext.getDir(MmsProvider.PARTS_DIR_NAME, 0).getCanonicalPath();
        }
        catch (IOException e){
            Log.e(TAG, "openFile: check file path failed " + e, e);
            return;
        }

        // The old path of the part files will be something like this:
        //   /data/data/0/com.android.providers.telephony/app_parts
        // The new path of the part files will be something like this:
        //   /data/user_de/0/com.android.providers.telephony/app_parts
        int partsDirIndex = newPartsDirPath.lastIndexOf(
            File.separator, newPartsDirPath.lastIndexOf(MmsProvider.PARTS_DIR_NAME));
        String partsDirName = newPartsDirPath.substring(partsDirIndex) + File.separator;
        // The query to update the part path will be:
        //   UPDATE part SET _data = '/data/user_de/0/com.android.providers.telephony' ||
        //                           SUBSTR(_data, INSTR(_data, '/app_parts/'))
        //   WHERE INSTR(_data, '/app_parts/') > 0
        db.execSQL("UPDATE " + MmsProvider.TABLE_PART +
            " SET " + Part._DATA + " = '" + newPartsDirPath.substring(0, partsDirIndex) + "' ||" +
            " SUBSTR(" + Part._DATA + ", INSTR(" + Part._DATA + ", '" + partsDirName + "'))" +
            " WHERE INSTR(" + Part._DATA + ", '" + partsDirName + "') > 0");
    }

    private void upgradeDatabaseToVersion64(SQLiteDatabase db) {
        db.execSQL("ALTER TABLE " + SmsProvider.TABLE_RAW +" ADD COLUMN deleted INTEGER DEFAULT 0");
    }

    private void upgradeDatabaseToVersion65(SQLiteDatabase db) {
        // aosp and internal code diverged at version 63. Aosp did createThreadIdDateIndex() on
        // upgrading to 63, whereas internal (nyc) added column 'deleted'. A device upgrading from
        // nyc will have columns deleted and message_body in raw table with version 64, but not
        // createThreadIdDateIndex()
        try {
            db.execSQL("ALTER TABLE " + SmsProvider.TABLE_RAW + " ADD COLUMN message_body TEXT");
        } catch (SQLiteException e) {
            Log.w(TAG, "[upgradeDatabaseToVersion65] Exception adding column message_body; " +
                    "trying createThreadIdDateIndex() instead: " + e);
            createThreadIdDateIndex(db);
        }
    }

    private void upgradeDatabaseToVersion66(SQLiteDatabase db) {
        try {
            db.execSQL("ALTER TABLE " + SmsProvider.TABLE_RAW
                    + " ADD COLUMN display_originating_addr TEXT");
        } catch (SQLiteException e) {
            Log.e(TAG, "[upgradeDatabaseToVersion66] Exception adding column "
                    + "display_originating_addr; " + e);
        }
    }

    @Override
    public synchronized  SQLiteDatabase getReadableDatabase() {
        SQLiteDatabase db = super.getWritableDatabase();

        // getReadableDatabase gets or creates a database. So we know for sure that a database has
        // already been created at this point.
        if (mContext.isCredentialProtectedStorage()) {
            setInitialCreateDone();
        }

        return db;
    }

    @Override
    public synchronized SQLiteDatabase getWritableDatabase() {
        SQLiteDatabase db = super.getWritableDatabase();

        // getWritableDatabase gets or creates a database. So we know for sure that a database has
        // already been created at this point.
        if (mContext.isCredentialProtectedStorage()) {
            setInitialCreateDone();
        }

        if (!sTriedAutoIncrement) {
            sTriedAutoIncrement = true;
            boolean hasAutoIncrementThreads = hasAutoIncrement(db, MmsSmsProvider.TABLE_THREADS);
            boolean hasAutoIncrementAddresses = hasAutoIncrement(db, "canonical_addresses");
            boolean hasAutoIncrementPart = hasAutoIncrement(db, "part");
            boolean hasAutoIncrementPdu = hasAutoIncrement(db, "pdu");
            String logMsg = "[getWritableDatabase]" +
                    " hasAutoIncrementThreads: " + hasAutoIncrementThreads +
                    " hasAutoIncrementAddresses: " + hasAutoIncrementAddresses +
                    " hasAutoIncrementPart: " + hasAutoIncrementPart +
                    " hasAutoIncrementPdu: " + hasAutoIncrementPdu;
            Log.d(TAG, logMsg);
            localLog(logMsg);
            boolean autoIncrementThreadsSuccess = true;
            boolean autoIncrementAddressesSuccess = true;
            boolean autoIncrementPartSuccess = true;
            boolean autoIncrementPduSuccess = true;
            if (!hasAutoIncrementThreads) {
                db.beginTransaction();
                try {
                    if (false && sFakeLowStorageTest) {
                        Log.d(TAG, "[getWritableDatabase] mFakeLowStorageTest is true " +
                                " - fake exception");
                        throw new Exception("FakeLowStorageTest");
                    }
                    upgradeThreadsTableToAutoIncrement(db);     // a no-op if already upgraded
                    db.setTransactionSuccessful();
                } catch (Throwable ex) {
                    Log.e(TAG, "Failed to add autoIncrement to threads;: " + ex.getMessage(), ex);
                    autoIncrementThreadsSuccess = false;
                } finally {
                    db.endTransaction();
                }
            }
            if (!hasAutoIncrementAddresses) {
                db.beginTransaction();
                try {
                    if (false && sFakeLowStorageTest) {
                        Log.d(TAG, "[getWritableDatabase] mFakeLowStorageTest is true " +
                        " - fake exception");
                        throw new Exception("FakeLowStorageTest");
                    }
                    upgradeAddressTableToAutoIncrement(db);     // a no-op if already upgraded
                    db.setTransactionSuccessful();
                } catch (Throwable ex) {
                    Log.e(TAG, "Failed to add autoIncrement to canonical_addresses: " +
                            ex.getMessage(), ex);
                    autoIncrementAddressesSuccess = false;
                } finally {
                    db.endTransaction();
                }
            }
            if (!hasAutoIncrementPart) {
                db.beginTransaction();
                try {
                    if (false && sFakeLowStorageTest) {
                        Log.d(TAG, "[getWritableDatabase] mFakeLowStorageTest is true " +
                        " - fake exception");
                        throw new Exception("FakeLowStorageTest");
                    }
                    upgradePartTableToAutoIncrement(db);     // a no-op if already upgraded
                    db.setTransactionSuccessful();
                } catch (Throwable ex) {
                    Log.e(TAG, "Failed to add autoIncrement to part: " +
                            ex.getMessage(), ex);
                    autoIncrementPartSuccess = false;
                } finally {
                    db.endTransaction();
                }
            }
            if (!hasAutoIncrementPdu) {
                db.beginTransaction();
                try {
                    if (false && sFakeLowStorageTest) {
                        Log.d(TAG, "[getWritableDatabase] mFakeLowStorageTest is true " +
                        " - fake exception");
                        throw new Exception("FakeLowStorageTest");
                    }
                    upgradePduTableToAutoIncrement(db);     // a no-op if already upgraded
                    db.setTransactionSuccessful();
                } catch (Throwable ex) {
                    Log.e(TAG, "Failed to add autoIncrement to pdu: " +
                            ex.getMessage(), ex);
                    autoIncrementPduSuccess = false;
                } finally {
                    db.endTransaction();
                }
            }
            if (autoIncrementThreadsSuccess &&
                    autoIncrementAddressesSuccess &&
                    autoIncrementPartSuccess &&
                    autoIncrementPduSuccess) {
                if (mLowStorageMonitor != null) {
                    // We've already updated the database. This receiver is no longer necessary.
                    Log.d(TAG, "Unregistering mLowStorageMonitor - we've upgraded");
                    mContext.unregisterReceiver(mLowStorageMonitor);
                    mLowStorageMonitor = null;
                }
            } else {
                if (sFakeLowStorageTest) {
                    sFakeLowStorageTest = false;
                }

                // We failed, perhaps because of low storage. Turn on a receiver to watch for
                // storage space.
                if (mLowStorageMonitor == null) {
                    Log.d(TAG, "[getWritableDatabase] turning on storage monitor");
                    mLowStorageMonitor = new LowStorageMonitor();
                    IntentFilter intentFilter = new IntentFilter();
                    intentFilter.addAction(Intent.ACTION_DEVICE_STORAGE_LOW);
                    intentFilter.addAction(Intent.ACTION_DEVICE_STORAGE_OK);
                    mContext.registerReceiver(mLowStorageMonitor, intentFilter);
                }
            }
        }
        return db;
    }

    // Determine whether a particular table has AUTOINCREMENT in its schema.
    private boolean hasAutoIncrement(SQLiteDatabase db, String tableName) {
        boolean result = false;
        String query = "SELECT sql FROM sqlite_master WHERE type='table' AND name='" +
                        tableName + "'";
        Cursor c = db.rawQuery(query, null);
        if (c != null) {
            try {
                if (c.moveToFirst()) {
                    String schema = c.getString(0);
                    result = schema != null ? schema.contains("AUTOINCREMENT") : false;
                    Log.d(TAG, "[MmsSmsDb] tableName: " + tableName + " hasAutoIncrement: " +
                            schema + " result: " + result);
                }
            } finally {
                c.close();
            }
        }
        return result;
    }

    // upgradeThreadsTableToAutoIncrement() is called to add the AUTOINCREMENT keyword to
    // the threads table. This could fail if the user has a lot of conversations and not enough
    // storage to make a copy of the threads table. That's ok. This upgrade is optional. It'll
    // be called again next time the device is rebooted.
    private void upgradeThreadsTableToAutoIncrement(SQLiteDatabase db) {
        if (hasAutoIncrement(db, MmsSmsProvider.TABLE_THREADS)) {
            Log.d(TAG, "[MmsSmsDb] upgradeThreadsTableToAutoIncrement: already upgraded");
            return;
        }
        Log.d(TAG, "[MmsSmsDb] upgradeThreadsTableToAutoIncrement: upgrading");

        // Make the _id of the threads table autoincrement so we never re-use thread ids
        // Have to create a new temp threads table. Copy all the info from the old table.
        // Drop the old table and rename the new table to that of the old.
        db.execSQL("CREATE TABLE threads_temp (" +
                Threads._ID + " INTEGER PRIMARY KEY AUTOINCREMENT," +
                Threads.DATE + " INTEGER DEFAULT 0," +
                Threads.MESSAGE_COUNT + " INTEGER DEFAULT 0," +
                Threads.RECIPIENT_IDS + " TEXT," +
                Threads.SNIPPET + " TEXT," +
                Threads.SNIPPET_CHARSET + " INTEGER DEFAULT 0," +
                Threads.READ + " INTEGER DEFAULT 1," +
                Threads.TYPE + " INTEGER DEFAULT 0," +
                Threads.ERROR + " INTEGER DEFAULT 0," +
                Threads.HAS_ATTACHMENT + " INTEGER DEFAULT 0);");

        db.execSQL("INSERT INTO threads_temp SELECT * from threads;");
        db.execSQL("DROP TABLE threads;");
        db.execSQL("ALTER TABLE threads_temp RENAME TO threads;");
    }

    // upgradeAddressTableToAutoIncrement() is called to add the AUTOINCREMENT keyword to
    // the canonical_addresses table. This could fail if the user has a lot of people they've
    // messaged with and not enough storage to make a copy of the canonical_addresses table.
    // That's ok. This upgrade is optional. It'll be called again next time the device is rebooted.
    private void upgradeAddressTableToAutoIncrement(SQLiteDatabase db) {
        if (hasAutoIncrement(db, "canonical_addresses")) {
            Log.d(TAG, "[MmsSmsDb] upgradeAddressTableToAutoIncrement: already upgraded");
            return;
        }
        Log.d(TAG, "[MmsSmsDb] upgradeAddressTableToAutoIncrement: upgrading");

        // Make the _id of the canonical_addresses table autoincrement so we never re-use ids
        // Have to create a new temp canonical_addresses table. Copy all the info from the old
        // table. Drop the old table and rename the new table to that of the old.
        db.execSQL("CREATE TABLE canonical_addresses_temp (_id INTEGER PRIMARY KEY AUTOINCREMENT," +
                "address TEXT);");

        db.execSQL("INSERT INTO canonical_addresses_temp SELECT * from canonical_addresses;");
        db.execSQL("DROP TABLE canonical_addresses;");
        db.execSQL("ALTER TABLE canonical_addresses_temp RENAME TO canonical_addresses;");
    }

    // upgradePartTableToAutoIncrement() is called to add the AUTOINCREMENT keyword to
    // the part table. This could fail if the user has a lot of sound/video/picture attachments
    // and not enough storage to make a copy of the part table.
    // That's ok. This upgrade is optional. It'll be called again next time the device is rebooted.
    private void upgradePartTableToAutoIncrement(SQLiteDatabase db) {
        if (hasAutoIncrement(db, "part")) {
            Log.d(TAG, "[MmsSmsDb] upgradePartTableToAutoIncrement: already upgraded");
            return;
        }
        Log.d(TAG, "[MmsSmsDb] upgradePartTableToAutoIncrement: upgrading");

        // Make the _id of the part table autoincrement so we never re-use ids
        // Have to create a new temp part table. Copy all the info from the old
        // table. Drop the old table and rename the new table to that of the old.
        db.execSQL("CREATE TABLE part_temp (" +
                Part._ID + " INTEGER PRIMARY KEY AUTOINCREMENT," +
                Part.MSG_ID + " INTEGER," +
                Part.SEQ + " INTEGER DEFAULT 0," +
                Part.CONTENT_TYPE + " TEXT," +
                Part.NAME + " TEXT," +
                Part.CHARSET + " INTEGER," +
                Part.CONTENT_DISPOSITION + " TEXT," +
                Part.FILENAME + " TEXT," +
                Part.CONTENT_ID + " TEXT," +
                Part.CONTENT_LOCATION + " TEXT," +
                Part.CT_START + " INTEGER," +
                Part.CT_TYPE + " TEXT," +
                Part._DATA + " TEXT," +
                Part.TEXT + " TEXT);");

        db.execSQL("INSERT INTO part_temp SELECT * from part;");
        db.execSQL("DROP TABLE part;");
        db.execSQL("ALTER TABLE part_temp RENAME TO part;");

        // part-related triggers get tossed when the part table is dropped -- rebuild them.
        createMmsTriggers(db);
    }

    // upgradePduTableToAutoIncrement() is called to add the AUTOINCREMENT keyword to
    // the pdu table. This could fail if the user has a lot of mms messages
    // and not enough storage to make a copy of the pdu table.
    // That's ok. This upgrade is optional. It'll be called again next time the device is rebooted.
    private void upgradePduTableToAutoIncrement(SQLiteDatabase db) {
        if (hasAutoIncrement(db, "pdu")) {
            Log.d(TAG, "[MmsSmsDb] upgradePduTableToAutoIncrement: already upgraded");
            return;
        }
        Log.d(TAG, "[MmsSmsDb] upgradePduTableToAutoIncrement: upgrading");

        // Make the _id of the part table autoincrement so we never re-use ids
        // Have to create a new temp part table. Copy all the info from the old
        // table. Drop the old table and rename the new table to that of the old.
        db.execSQL("CREATE TABLE pdu_temp (" +
                Mms._ID + " INTEGER PRIMARY KEY AUTOINCREMENT," +
                Mms.THREAD_ID + " INTEGER," +
                Mms.DATE + " INTEGER," +
                Mms.DATE_SENT + " INTEGER DEFAULT 0," +
                Mms.MESSAGE_BOX + " INTEGER," +
                Mms.READ + " INTEGER DEFAULT 0," +
                Mms.MESSAGE_ID + " TEXT," +
                Mms.SUBJECT + " TEXT," +
                Mms.SUBJECT_CHARSET + " INTEGER," +
                Mms.CONTENT_TYPE + " TEXT," +
                Mms.CONTENT_LOCATION + " TEXT," +
                Mms.EXPIRY + " INTEGER," +
                Mms.MESSAGE_CLASS + " TEXT," +
                Mms.MESSAGE_TYPE + " INTEGER," +
                Mms.MMS_VERSION + " INTEGER," +
                Mms.MESSAGE_SIZE + " INTEGER," +
                Mms.PRIORITY + " INTEGER," +
                Mms.READ_REPORT + " INTEGER," +
                Mms.REPORT_ALLOWED + " INTEGER," +
                Mms.RESPONSE_STATUS + " INTEGER," +
                Mms.STATUS + " INTEGER," +
                Mms.TRANSACTION_ID + " TEXT," +
                Mms.RETRIEVE_STATUS + " INTEGER," +
                Mms.RETRIEVE_TEXT + " TEXT," +
                Mms.RETRIEVE_TEXT_CHARSET + " INTEGER," +
                Mms.READ_STATUS + " INTEGER," +
                Mms.CONTENT_CLASS + " INTEGER," +
                Mms.RESPONSE_TEXT + " TEXT," +
                Mms.DELIVERY_TIME + " INTEGER," +
                Mms.DELIVERY_REPORT + " INTEGER," +
                Mms.LOCKED + " INTEGER DEFAULT 0," +
                Mms.SUBSCRIPTION_ID + " INTEGER DEFAULT "
                        + SubscriptionManager.INVALID_SUBSCRIPTION_ID + ", " +
                Mms.SEEN + " INTEGER DEFAULT 0," +
                Mms.TEXT_ONLY + " INTEGER DEFAULT 0" +
                ");");

        db.execSQL("INSERT INTO pdu_temp SELECT * from pdu;");
        db.execSQL("DROP TABLE pdu;");
        db.execSQL("ALTER TABLE pdu_temp RENAME TO pdu;");

        // pdu-related triggers get tossed when the part table is dropped -- rebuild them.
        createMmsTriggers(db);
    }

    private class LowStorageMonitor extends BroadcastReceiver {

        public LowStorageMonitor() {
        }

        public void onReceive(Context context, Intent intent) {
            String action = intent.getAction();

            Log.d(TAG, "[LowStorageMonitor] onReceive intent " + action);

            if (Intent.ACTION_DEVICE_STORAGE_OK.equals(action)) {
                sTriedAutoIncrement = false;    // try to upgrade on the next getWriteableDatabase
            }
        }
    }

    private void updateThreadsAttachmentColumn(SQLiteDatabase db) {
        // Set the values of that column correctly based on the current
        // contents of the database.
        db.execSQL("UPDATE threads SET has_attachment=1 WHERE _id IN " +
                   "  (SELECT DISTINCT pdu.thread_id FROM part " +
                   "   JOIN pdu ON pdu._id=part.mid " +
                   "   WHERE part.ct != 'text/plain' AND part.ct != 'application/smil')");
    }
}<|MERGE_RESOLUTION|>--- conflicted
+++ resolved
@@ -534,10 +534,7 @@
                 // disappeared mysteriously?
                 localLogWtf("onCreate: was already called once earlier");
                 intent.putExtra(Intents.EXTRA_IS_INITIAL_CREATE, false);
-<<<<<<< HEAD
-=======
                 sendDbLostIntent(mContext, false);
->>>>>>> 3e21fecf
             } else {
                 setInitialCreateDone();
                 intent.putExtra(Intents.EXTRA_IS_INITIAL_CREATE, true);
@@ -554,20 +551,12 @@
         createIndices(db);
     }
 
-<<<<<<< HEAD
-    private void localLog(String logMsg) {
-=======
     private static void localLog(String logMsg) {
->>>>>>> 3e21fecf
         Log.d(TAG, logMsg);
         PhoneFactory.localLog(TAG, logMsg);
     }
 
-<<<<<<< HEAD
-    private void localLogWtf(String logMsg) {
-=======
     private static void localLogWtf(String logMsg) {
->>>>>>> 3e21fecf
         Slog.wtf(TAG, logMsg);
         PhoneFactory.localLog(TAG, logMsg);
     }
